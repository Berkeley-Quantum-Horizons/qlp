%! suppress = LineBreak
<<<<<<< HEAD
\documentclass[prd,twocolumn,tightenlines,preprintnumbers,showpacs,superscriptaddress,notitlepage,nofootinbib,eqsecnum,
floatfix,longbibliography,aps,10pt]{revtex4-2}
=======
\documentclass[prd,twocolumn,tightenlines,preprintnumbers,showpacs,superscriptaddress,notitlepage,nofootinbib,eqsecnum,floatfix,longbibliography,aps,10pt]{revtex4-2}
>>>>>>> ac4f33d5
\usepackage{CJK}
\usepackage[utf8]{inputenc}
\usepackage[T1]{fontenc}
\usepackage{amsmath}
\usepackage{mathtools}
\usepackage{amsfonts,dsfont}
\usepackage{bm,bbm}
\usepackage{graphicx}
\usepackage{xcolor}

\usepackage{hyperref}
\hypersetup{
    colorlinks=true,     % false: boxed links; true: colored links
    linkcolor=blue,      % color of internal links
    citecolor=blue,      % color of links to bibliography
    filecolor=blue,      % color of file links
    urlcolor=blue        % color of external links
}

% disable subsections and subsubsections in the TOC
\makeatletter
\def\l@subsubsection#1#2{}
\makeatother


\begin{document}
\title{Integer Programming on Ising Spin-Glass}

\author{Chia~Cheng~Chang}
\affiliation{RIKEN iTHEMS, Wako, Saitama 351-0198, Japan}
\affiliation{Department of Physics, University of California, Berkeley, California 94720, USA}
\affiliation{Nuclear Science Division, Lawrence Berkeley National Laboratory, Berkeley, California 94720, USA}
	\author{Chih-Chieh~Chen }
\affiliation{R\&D Group, Grid Inc., Tokyo 107-0061, Japan}
\affiliation{Department of Physics, University of California, Berkeley, California 94720, USA}
\author{Christopher K\"orber}
\affiliation{Institut f\"ur Theoretische Physik II, Ruhr-Universit\"at Bochum, D-44780 Bochum, Germany}
\affiliation{Department of Physics, University of California, Berkeley, California 94720, USA}
\author{Travis~Humble}
\affiliation{Quantum Computing Institute, Oak Ridge National Laboratory, Oak Ridge, Tennessee 37831, USA}
\affiliation{Computational Sciences and Engineering, Oak Ridge National Laboratory, Oak Ridge, Tennessee, 37831, USA}
\author{Jim~Ostrowski}
\affiliation{Industrial and Systems Engineering, University of Tennessee, Knoxville, Tennessee 37996, USA}

\newcommand{\alert}[1]{\textbf{\color{red}{#1}}}
\renewcommand{\vec}[1]{\boldsymbol{#1}}

\newcommand{\ghissue}[2]{
 \noindent\fbox{\parbox{0.49\textwidth}{
   \alert{[#1]}%
   \\%
   \href{https://github.com/cchang5/quantum\_linear\_programming/pull/#2}{See GitHub issue #2}}%
 }
}


\begin{abstract}
 While quantum computing proposes promising solutions to computational problems not accessible with classical approaches, due to current hardware constraints, most quantum algorithms are not yet capable of computing systems of practical relevance, and classical counterparts outperform them.
 To practically benefit from quantum architecture, one has to identify problems and algorithms with favorable scaling and improve on corresponding limitations depending on available hardware.
 For this reason, we developed an algorithm that solves integer linear programming problems, a classically NP-hard problem, on a quantum annealer, and investigated problem and hardware-specific limitations.
 This work presents the formalism of how to map ILP problems to the annealing architectures, how to systematically improve computations utilizing optimized anneal schedules and models the anneal process through a simulation.
 It illustrates the effects of decoherence and Many-Body Localization, for the Minimum Dominating Set problem, and compares annealing results against numerical simulations of the quantum architecture.
 We find that the algorithm outperforms random guessing but is limited to small problems and that annealing schedules can be adjusted to reduce the effects of decoherence.
 Simulations qualitatively reproduce algorithmic improvements of the modified annealing schedule, suggesting the improvements have origins from quantum effects.
\end{abstract}

\preprint{RIKEN-iTHEMS-Report-20}

\maketitle
%%%%%%%%%%%%%%%%%%%%%%%%%%%%%%%%%
%%%%%%%%%%%%%%%%%%%%%%%%%%%%%%%%%
%%%%%%%%%%%%%%%%%%%%%%%%%%%%%%%%%
%\tableofcontents

\flushbottom
\maketitle

%========================================================================================
\section{INTRODUCTION}
\label{sec:introduction}
%========================================================================================

Integer Linear Programming (ILP) is an integer optimization problem subject to inequality constraints
\begin{align}
 \label{eq:initial-ip-def}
 \vec x_0 = \mathrm{arg} & \min\limits_{x}\left(\sum_i c_i x_i\right)
\end{align}
subject to
\begin{align}
 \label{eq:ilp-constraints}
  & \sum_i A_{ai}x_i +b_a \leq 0 \,, \\
  & x_i  \in \mathbbm{Z} \geq 0\, ,
\end{align}
<<<<<<< HEAD
without the introduction of auxiliary qubits.


\section{RESULTS}
\label{sec:results}
We map integer variables $z_i$ to qubits under the following transformation~\cite{Chang:2018uoc}
\begin{align}
z_i = & \sum_{r=0}^{R_i-1} 2^r \psi_{ri}
\label{eq:int_to_bin}
\end{align}
where $\psi_{ri} \in \{0, 1\}$ while the number of qubits used to represent the $i$-th integer variable is allowed to vary with $R_i$. The transformation can in general be express as a rectangular matrix. For example, a vector of two integer variables $z_0$ and $z_1$ represented by one and two qubits respectively is given as
\begin{align}
\begin{pmatrix}
z_0\\
z_1
\end{pmatrix}
= &
\begin{pmatrix}
2^0 & 0 & 0\\
0 & 2^0 & 2^1
\end{pmatrix}
\begin{pmatrix}
\psi_{00}\\
\psi_{01}\\
\psi_{11}
\end{pmatrix}
\equiv T^z \begin{pmatrix}
\psi_{00}\\
\psi_{01}\\
\psi_{11}
\end{pmatrix}
\end{align}
The transformation can be reduced to a tensor product if $R_i$ is a constant for all $i$ such that
\begin{align}
\mathcal{R} = & \begin{pmatrix} 2^0 & \dots & 2^{R-1}\end{pmatrix},\\
\mathcal{Z} = & \begin{pmatrix} z_0 & \dots & z_{N-1}\end{pmatrix},\\
|\mathds{1}| = & |\mathcal{Z}|,\\
T^z = & \mathds{1}\otimes \mathcal{R}.
\end{align}

While the coefficients of the inequality constraints are not required to be integer valued, the inequalities can be trivially rescaled such that $s_i \in \mathbb{Z}$ given fixed precision coefficients $A_{ij}$ and $b_i$. As a result, we can restrict both $x_i$ and $s_i$ to sample over only positive integer values as allowed by Eq.~(\ref{eq:int_to_bin}).

\subsection{Integer Programming Mapping to QUBO}
\label{sec:results:ilp}
The integer quadratic optimization problem can be mapped to a minimization of the quadratic objective function
\begin{align}
\chi^2 = & \left[\Psi^x_{\mu} T^x_{\mu i}d_{ij} T^x_{j \nu}\Psi^x_\nu + c_i T^x_{i\mu} \Psi^x_\mu \right. \nonumber\\
&\left.+ p (A_{a b} T^x_{b \mu} \Psi^x_{\mu} + T^s_{a \alpha} \Psi^s_\alpha + b_a)^2 \right],\\
\Psi = & \begin{pmatrix}
\Psi^x\\
\Psi^s
\end{pmatrix},
\end{align}
where $p$ is the strength of the penalty factor which must be set large enough such that the constraints are satisfied under minimization. The objective function can be represented as a QUBO Hamiltonian
\begin{align}
E = &
\begin{pmatrix}
\Psi^x & \Psi^s
\end{pmatrix}
\begin{pmatrix}
Q_{xx} & Q_{xs}\\
Q_{sx} & Q_{ss}
\end{pmatrix}
\begin{pmatrix}
\Psi^x\\ \Psi^s
\end{pmatrix} + pb^2,\\
\equiv & \Psi^T Q \Psi + C,
\label{eq:matrix_form}
\end{align}
where
\begin{align}
Q_{xx} = & {T^{x}}^T \left[ d + p A^T A + p \mathrm{Diag}_{x} \left(A^T b + b^T A\right) \right] T^x \nonumber \\
&+ \mathrm{Diag}_{\psi^x}(c) T^x,\\
Q_{xs} = & Q_{sx}^T = p {T^{x}}^T A^T T^s,\\
Q_{ss} = & p\left[ {T^{s}}^T T^s + \mathrm{Diag}_{\psi^s}\left( {T^{s}}^T b + b^T T^s\right) \right].
\end{align}
The function $\mathrm{Diag}_{z}(v)$ embeds a vector $v$ into a diagonal matrix in subspace $z$, and absorbs the linear contributions of the QUBO into the diagonal elements of the quadratic representation.

\subsection{Application to the Dominating Set Problem}
\label{sec:results:mds}

Given a graph $G(E,V)$, defined by the set of $V$ vertices and $E$ edges, and a subset of vertices $D \subseteq V$. If the set of all vertices not in $D$ is adjacent to at least one vertex in $D$, then $D$ is a dominating set. This is equivalent to requiring the set of nearest-neighbor vertices of $D$ (exclusive) and $D$ cover all vertices $N(D) \cup D = V$ (an example is given by Fig.~\ref{fig:dominating_sets}a). The set $D$ is a minimal dominating set if there is no proper subset of $D$ that is a dominating set, {\it{i.e.}}, the removal of any vertex in $D$ results in $N(D) \cup D  \neq V$. An example is given by Fig.~\ref{fig:dominating_sets}b. The domination number of $D$ is given by the cardinality of $|D| \equiv \overline{\overline{D}}$. The minimum dominating set (MDS) is defined by $D$ with the smallest domination number. Fig.~\ref{fig:dominating_sets}c shows an example of the minimum dominating set of $G(V, E)$ and is different from the minimal dominating set. We emphasize that while the maximum independent set is always a minimal dominating set as exemplified by Fig.~\ref{fig:dominating_sets}b, the minimum dominating set in general can have a smaller domination number. As a result, the solution to the dominating set problem can not be obtained by solving for the maximum independent set, a problem that is well studied for quantum annealers~\cite{}.
=======
where $i=1, \cdots,  N$ is the number of dependent variables and $a=1, \cdots, M$ the number of constraint equations.

ILP is a commonly tackled problem applicable to situations such as {\color{red} x~\cite{}, y~\cite{}, and the Minimum Dominating Set Problem (MDS)~\cite{}}.
In general, ILP is classically NP-complete, and as a result, heuristic methods are employed~{\color{red}\cite{}}.
Standard classical heuristic algorithms employ a greedy scheme which iteratively approximates optimal solutions--starting from a random initial guess, these algorithms apply locally optimal choices at each step.
The NP-hardness of ILP can be understood by realizing that while the solution to an $n$-dimensional linear problem can be obtained in polynomial time, the optimal integer solution in general must be found in the $2^n$ integer solutions which surround the real number solution.
While greedy algorithms do not guarantee optimal global solutions, they find approximate solutions in polynomial time, which can be utilized in further computations.

An important ILP application is the Minimum Dominating Set problem, which is representatively considered in this work.
For a given a graph $G(E,V)$, defined by the set of $V$ vertices and $E$ edges, a dominating set $D$ is a specific subset of vertices $D \subseteq V$.
In particular, $D$ is a dominating set if all vertices in $V$ but not in $D$ are adjacent to at least one vertex in $D$.
This is equivalent to requiring the set of nearest-neighbor vertices of $D$ (exclusive) and $D$ cover all vertices $N(D) \cup D = V$ (an example is given by Fig.~\ref{fig:dominating_sets}a).
The set $D$ is a minimal dominating set if there is no proper subset of $D$ that is a dominating set, {\it{i.e.}}, the removal of any vertex in $D$ results in $N(D) \cup D  \neq V$.
An example is given by Fig.~\ref{fig:dominating_sets}b.
The domination number of $D$ is given by the cardinality of $|D| \equiv \overline{\overline{D}}$.
The Minimum Dominating Set (MDS) is defined by $D$ with the smallest domination number.
Fig.~\ref{fig:dominating_sets}c shows an example of the minimum dominating set of $G(V, E)$ and is different from the minimal dominating set.
We emphasize that while the maximum independent set is always a minimal dominating set as exemplified by Fig.~\ref{fig:dominating_sets}b, the minimum dominating set, in general, can have a smaller domination number.
As a result, the solution to the dominating set problem can not be obtained by solving for the maximum independent set, a well-studied problem for quantum annealers~{\color{red}\cite{}}.
>>>>>>> ac4f33d5

\begin{figure*}
	\centering
	\begin{tabular}{p{0.2\textwidth}p{0.1\textwidth}p{0.2\textwidth}p{0.1\textwidth}p{0.2\textwidth}}
	\includegraphics[width=0.2\textwidth]{./new_figures/MDS_mds0.pdf}
&&
	\includegraphics[width=0.2\textwidth]{./new_figures/MDS_mds1.pdf}
&&
	\includegraphics[width=0.2\textwidth]{./new_figures/MDS_mds2.pdf}\\
	\centering\textbf{a} && \centering\textbf{b} && \centering\textbf{c}
	\end{tabular}
	\caption{Example of different dominating sets for $G(V, E)$. Vertices in the dominating set $D$ are highlighted in blue. {\textbf{a)}} A dominating set of $G$ with domination number $\overline{\overline{D}} = 2$. {\textbf{b)}} A minimal dominating set of $G$ with domination number of $\overline{\overline{D}} = 2$. {\textbf{c)}} The minimum dominating set of $G$ with domination number of $\overline{\overline{D}} = 1$.}
	\label{fig:dominating_sets}
\end{figure*}

For general graphs, existing algorithms on classical computers find MDS solutions in exponential time $\sim O( 1.5^n)$ \cite{Fomin2009, vanRooij2009} or approximate solutions in polynomial time. For example, greedy algorithms locally optimize decisions about which nodes to add to the dominating set.
Thus one is guaranteed to find a dominating set but not necessarily an MDS.

Due to the importance and difficulty in this work, we present a method to obtain optimal solutions to ILP by employing quantum annealing methods.

Quantum annealing solves a general quadratic binary optimization problem (QUBO) by slowly varying a time-dependent Hamiltonian~\cite{1998PhRvE..58.5355K, 2000quant.ph..1106F, RevModPhys.80.1061}.
Through the adiabatic theorem of quantum mechanics, the annealer is initially prepared in a trivial ground state while the final Hamiltonian encodes the solution to the ILP.
Due to the explosion in research efforts towards hardware implementations of quantum annealers and future improvements to the annealing schedule~\cite{doi:10.7566/JPSJ.89.044001}, mapping ILP to QUBO provides a path forward towards obtaining optimal solutions to the class of integer optimization problems~\cite{2018Glover}.

A quantum annealer evolves the ground state of an initial Hamiltonian into the problems Hamiltonian's ground state by adiabatically changing the hardware that implements Hamiltonian.
Thus, the implemented Hamiltonian is explicitly time dependent
\begin{equation}
 H(t) = A(t) H^{\textrm{init}} + B(t) H^{\textrm{problem}}, \label{eq:tdhamiltonian}
\end{equation}
and $H^\textrm{init}=\sum_i\sigma^x_i$ on the DWave, while $H^\textrm{problem}$ encodes the problem to be solved.

In this paper, we propose an algorithm that maps ILP problems to QUBO.
This is achieved by the introduction of slack variables $s$ which turn the inequalities Eq.~\eqref{eq:ilp-constraints} to equalities
\begin{align}
  \label{eq:ilp:slack}
  & \sum_i A_{a i}x_i + s_a + b_a = 0, \\
  & x_i, s_a \in \mathbb{Z} \geq 0.
\end{align}
While the coefficients of the inequality constraints are not required to be integer valued, the inequalities can be trivially rescaled such that $s_i \in \mathbbm{Z}$ given fixed precision coefficients $A_{ij}$ and $b_i$.
Furthermore, this formalism can be generalized to constrained quadratic optimizations \ref{sec:methods:ilp:quadratic}.

We further improve the quantum annealer's performance by utilizing annealing offsets, which effectively delays the annealing schedule on a per-qubit basis~\cite{PhysRevA.96.042322,hsu2018quantum,10.1007/978-3-030-14082-3_14}.
Converting to the Ising representation of the the problem Hamiltonian,
\begin{equation}
    \label{eq:HIsing}
     H^{\textrm{Ising}} = \sum_{ij} J_{ij} \sigma^z_i \sigma^z_j + \sum_i h_i \sigma^z_i ,
\end{equation}
we can recognize that Eq.~(\ref{eq:HIsing}) exhibits spin-glass properties. More specifically, if the $h_i$ coefficients are randomly drawn from a Bernoulli distribution, one expects spin-localization behavior to influence the outcome of the anneal.
In the case of quantum annealing, when an algorithm is mapped to its Ising representation, the values of $h_i$ will frequently take on various values, mimicking spin-glass like behavior.
More explicitly, the spin-glass enters a glassy state when more disorder is introduced ($|h_i|$ becomes large), and as a consequence, the wavefunction experiences Many-Body Localization (MBL) effects, the many-body analog of Anderson Localization~\cite{doi:10.1146/annurev-conmatphys-031214-014726,PhysRevE.90.022103,RevModPhys.91.021001,ALET2018498,PhysRevB.82.174411,PhysRevLett.109.017202}.

Our improvement strategy is motivated by the MBL hypothesis.
That is, we want the system to be ergodic and avoid the MBL phase.
As a result, we employ a modified annealing schedule which relies on partitioning the Hamiltonian into regions of relatively weak and strong external magnetic fields.


To understand which phenomena are relevant for describing the proposed offset study's scaling behavior, whether they are rooted in the quantum nature or related to hardware constraints, we simulate the anneal for a small MDS problem. This simulation solves the von Neumann equations accounting for different models of quantum decoherence, and explores whether algorithmic improvements on hardware are present in idealizes systems.


%========================================================================================
\section{RESULTS}
\label{sec:results}
%========================================================================================

We first present the QUBO mapping for ILP (\ref{sec:results:qa1}), and demonstrate the methodology on an example implementation in case of the Minimal Dominating Set problem (\ref{sec:results:qa}) on the DWave quantum annealer. Results from quantum annealing are compared and discussed in contrast to simulations (\ref{sec:results:simulation}).

%----------------------------------------------------------------------------------------
\subsection{QUBO Formulation of ILP}
\label{sec:results:qa1}
%----------------------------------------------------------------------------------------
Following Eq.~(\ref{eq:ilp:slack}), the ILP problems simplifies to solving a system of linear equations on integer valued variables. We map the integer variables $\vec z = \vec x, \vec s$ appearing in Eq.~\eqref{eq:ilp:slack} to qubits under the following transformation~\cite{Chang:2018uoc}
\begin{align}
 z_i = & \sum_{r=0}^{R_i-1} 2^r \psi_{ri}
 \label{eq:int_to_bin}
\end{align}
where $\psi_{ri} \in \{0, 1\}$. The number of qubits used to represent the $i$-th integer variable is allowed to vary with $R_i$.
The integer-vector qubit transformation can be expressed as a rectangular matrix.
For example, a vector of two integer variables $z_0$ and $z_1$ represented by one and two qubits respectively is given as
\begin{align}
 \begin{pmatrix}
  z_0 \\
  z_1
 \end{pmatrix}
 = &
 \begin{pmatrix}
  2^0 & 0   & 0   \\
  0   & 2^0 & 2^1
 \end{pmatrix}
 \begin{pmatrix}
  \psi_{00} \\
  \psi_{01} \\
  \psi_{11}
 \end{pmatrix}
 \equiv T^z \begin{pmatrix}
  \psi_{00} \\
  \psi_{01} \\
  \psi_{11}
 \end{pmatrix}
\end{align}
If all variables are represented by the same number of qubits--$R_i$ is a constant for all $i$--then one can express the transformation as tensor product of bit vectors
\begin{align}
 \mathcal{R} =  & \begin{pmatrix} 2^0 & \dots & 2^{R-1}\end{pmatrix},    \\
 \mathcal{Z} =  & \begin{pmatrix} z_0 & \dots & z_{N-1}\end{pmatrix},    \\
 |\mathds{1}| = & |\mathcal{Z}|,                 \\
 T^z =          & \mathds{1}\otimes \mathcal{R}.
\end{align}

As a result, the $\vec x$ and $\vec s$ map to the binary vector $\vec \Psi$ under the transformation
\begin{equation}
    \begin{pmatrix}
        \vec x \\ \vec s
    \end{pmatrix}
    =
    \begin{pmatrix}
        T_x & 0 \\ 0 & T_s
    \end{pmatrix}
    \begin{pmatrix}
        \vec \Psi_x \\ \vec \Psi_s
    \end{pmatrix}
    =
    T
    \vec \Psi
\end{equation}

The integer linear optimization problem is then solved through the minimization of the quadratic objective function
\begin{align}
 \chi^2(\vec \Psi)
 &=
 \vec c^T T_x \vec \Psi_x + p \left\| A T_s \vec \Psi_x + T_s \vec \Psi_s + \vec b \right\|^2
\end{align}
where $p$ is an external parameter representing the strength of the penalty when violating constraints.
This parameter needs to be sufficiently large, e.g., $p \geq \vec c \cdot \vec x$, to ensure the constraints are indeed fulfilled\footnote{Depending on the problem, $p$ can be smaller as well.
For example, in the case of the MDS, $p\geq 1$ suffices.}.
The objective function $\chi^2$ can be represented as a QUBO Hamiltonian
\begin{align}
 \chi^2(\vec \Psi) =    &
 \vec \Psi^T
 \begin{pmatrix}
  Q_{xx} & Q_{xs} \\
  Q_{sx} & Q_{ss}
 \end{pmatrix}
 \vec \Psi + p\left \| \vec b \right\|^2, \\
 \equiv &  \vec \Psi^T Q  \vec \Psi + C,
 \label{eq:matrix_form}
\end{align}
where
{\small
\begin{align}
 \label{eq:qubo:components}
 Q_{xx} = & p {T_{x}}^T \left[ A^T A + \mathrm{diag} \left(A^T \vec b + \vec b^T A\right) \right] T_x + \mathrm{diag}(\vec c) T_x,                                                                    \\
 Q_{xs} = & Q_{sx}^T = p {T_{x}}^T A^T T_s,                                                                     \\
 Q_{ss} = & p\left[ {T_{s}}^T T_s + \mathrm{diag}\left( {T_{s}}^T \vec b + \vec b^T T_s\right) \right].
\end{align}}
The function $\mathrm{diag}(\vec v)$ transforms a vector $\vec v$ into a diagonal matrix, and absorbs the linear contributions of the QUBO into the diagonal elements of the quadratic representation.

The integer solution to the original ILP is computed by $\vec x^{(0)} = T_x \vec \Psi_x^{(0)}$ and the original solution to the problem is computed by shifting the annealer extracted energy $E \equiv  \chi^2(\vec \Psi^{(0)}) $ by $p \left \| \vec b \right\|^2$.
The slack components of this vector $\vec \Psi_s$ can be utilized to check if the contraints are indeed fulfilled.

%----------------------------------------------------------------------------------------
\subsection{Application to the Dominating Set}
\label{sec:results:qa}
%----------------------------------------------------------------------------------------
\begin{figure}[b]
	\centering
	\begin{tabular}{cc}
	$G(n):$ &
	\raisebox{-.4\height}{\includegraphics[width=0.8\columnwidth]{./new_figures/linear_graph.pdf}}
	\end{tabular}
	\caption{Linear graphs $G(n)$ used in this study. Nodes denote vertices of the graphs and lines are undirected edges.}
\label{fig:linear}
\end{figure}

We demonstrate the proposed algorithm in order to obtain the MDS on a series of linear graphs $G(n)$ as shown in Fig.~\ref{fig:linear}. Details of the mapping of ILP to MDS is given in Sec.~\ref{sec:methods:mds-qubo}. This type of graph is chosen because the small number of nearest-neighbor connections is more efficiently embedded into the chimera graph allowing for scaling plots to be generated when using a DWave quantum annealer. Additionally the MDS solution is known analytically, and contains both unique and degenerate solutions. In particular, the domination number for $G(n)$ is $\lceil n/3 \rceil$ while the number of MDS solutions for $n$ vertices is
\begin{align}
&1 &&\textrm{if} && n\textrm{ mod }3=0,\nonumber \\
&2\lfloor n/3 \rfloor + 1 && \textrm{if}&& n\textrm{ mod }3=1,\nonumber \\
&\lfloor n/3 \rfloor + 2 && \textrm{if} && n \textrm{ mod }3 = 2,
\end{align}
and gives the probability of randomly guessing the MDS of $G(n)$.

For even the smallest graph $G(2)$, the MDS problem is not native to the chimera graph and must be embedded. Following the hypothesis of MBL, we therefore, must look at the values of $h_i$ after embedding. The qubits then split into two groups depending on the value of $h_i$ relative to $(\textrm{max}|\{h\}| + \textrm{min}|\{h\}|) / 2$ given the set of external magnetic fields $\{h\}$ defined by a specific embedding. Further detail is given in Sec.~\ref{sec:methods:minor_embedding}. We study the effects of delaying the anneal schedule of one group of qubits over the other and present the results of this study is shown in Fig.~\ref{fig:baseline}.

For the following studies, we perform experiments on the \texttt{DW\_2000Q\_6} solver. The annealing time is set to 500$\mu$s after performing a study on various annealing times the $G(6)$ graph. The black line (offset$=0.0$) in Fig.~\ref{fig:baseline} shows results from the baseline experiment, without modification to the DWave annealing schedule, and observe improvement over random guessing (blue).

\begin{figure}
	\centering
	\includegraphics[width=\columnwidth]{./new_figures/DWave_scaling.pdf}
	\caption{Baseline result of DWave (black) compared to random guessing (dashed green). The jagged nature of random guessing reflects the degeneracy of the ground state. Negative offsets with a `s' tag (blue) are results from delays of large values of $|h_i|$, while negative offsets with the `w' label (red) delay the schedule of qubits with small values of $h_i$.}
	\label{fig:baseline}
\end{figure}

We explore one avenue towards improving the experiment results by introducing per-qubit annealing offsets into the time evolution.
The results in yellow (green) delays the annealing of qubits subject to stronger (weaker) external fields. We observe improvement (diminishment) in the experimental results when qubits subject to stronger (weaker) final external fields are delayed in the anneal schedule, in agreement with the MBL hypothesis. The phenomena is observed across different problem sizes and hints at the possibility of a generic improvement strategy.


%----------------------------------------------------------------------------------------
\subsection{Simulation Results}
%----------------------------------------------------------------------------------------
\label{sec:results:simulation}
In order to understand the effects of annealing offsets, we simulate the annealing process for the $G(2)$ graph embedded in chimera topography.
In order to shorten the simulation time, we repeat the same anneal process with a total annealing time of 1 $\mu s$ and count the number of correct ground state occurances.
The resulting ground state probability as a function of offset measured over 100,000 observations is shown in Fig.~\ref{fig:dwave1us}.

\begin{figure}[b]
	\centering
	\includegraphics[width=\columnwidth]{./new_figures/NN2_offset_scaling.pdf}
	\caption{The probability of finding the MDS for $G(2)$ from DWave (black) and simulation (dashed yellow) at annealing times of 1 $\mu s$.}
	\label{fig:dwave1us}
\end{figure}


To solve for time evolution dynamics of quantum annealing including thermal and the decoherence effects, we solve for the master equation in Lindblad form
\begin{align}
 \partial_t \rho (t) =  \frac{-i}{\hbar} [H(t) , \rho(t)] + \mathcal{L}(\rho(t), H(t))
\end{align}
where $\rho (t)$ is the density matrix at time $t$, $H(t)$ is the time-dependent Hamiltonian and $\mathcal{L}$ is the Linblad operator implementing the decoherence models.
In this work, we consider two types of decoherence models: full-counting statistics~\cite{PhysRevE.90.022103,RevModPhys.81.1665} and single-qubit amplitude damping (local damping)~\cite{10.5555/1972505,preskill1998lecture}.
The full-counting statistics term models the global decoherence to all the qubits due to the classical reservoir.
The local damping term models the decoherence of each qubit independently.
Details of the master equation are given in Sec.~\ref{sec:methods:lindblad}.

The graph $G(2)$ has the interesting feature of having a degenerate ground state depending on whether qubit 0 or 1 is chosen to be the MDS solution.
This degeneracy is reflected in the experimental result and provides a non-trivial benchmark for our simulation.
Fig.~\ref{fig:final_state_distribution} show the final state distribution of the three lowest lying state.
The states $(0, 1, 0, 0, 0)$ and $(1, 0, 0, 1, 0)$ are the two degenerate ground states of the embedded Hamiltonian, while $(1, 1, 1, 1, 1)$ is the first excited state which yields an incorrect solution.
All other states receive negligible probability at the end of annealing.
The simulation (black) captures main features of the experimental result: 1) significant probability to populate both ground states (rather than populating only one), 2) asymmetry in ground state population due to systematic effects of offset lifting the final state degeneracy spanning approximately the correct range, 3) population of first excited state with systematically lower probability when the strong field is delayed. The asymmetry in the ground state distribution at non-zero offset is a result of annealing offsets lifting the ground state degeneracy.
Within the broken symmetry, the non-degenerate ground state switches between the two states depending on which qubit group is delayed. At zero offset, a slight asymmetry exists in the simulation because the Hamiltonian is only degenerate at the last moment, while the DWave is also subject to sampling bias~\cite{2016PhRvA..93e2320K, 2017PhRvL.118g0502M}.

This result can be obtained by tuning three free parameters: the simulation temperature to the order of 10 milliKelvin, and the two coefficients of the two decoherence models at the order of 1 to 10 $ns$. These values are consistent with the reported DWave operating temperature~\cite{dwave_temp} and coherence times for flux qubits~\cite{2003Sci...299.1869C}.
Additional insights of the simulation are given in Sec.~\ref{sec:methods:simulation_details}.

The resulting probability of recovering the correct solution as a function of annealing offset is given in Fig.~\ref{fig:dwave1us}.
We confirm that scaling with respect to offset from the simulation matches what is observed from experiment, and provides evidence suggesting that the improvements are related to quantum mechanics.
An additional study where an extended annealing schedule is employed in the simulation which removes systematic errors introduced by annealing offsets and effects of local damping are presented in Sec.~\ref{sec:methods:annealing-schedule}, and further supports this observation.

\begin{figure}
	\centering
	\includegraphics[width=\columnwidth]{./new_figures/final_state_distribution.pdf}
	\caption{Final state distribution from DWave (solid bars) and simulation (black outline). The colors label the type of offset  The $(0, 1, 0, 0, 0)$ state is the first solution where vertex 1 is in the dominating set. The $(1, 0, 0, 1, 0)$ state is the second solution where vertex 0 is in the dominating set. The first excited state is the $(1, 1, 1, 1, 1)$ state where both vertices are in the dominating set.}
	\label{fig:final_state_distribution}
\end{figure}

\ghissue{Decoherance study}{31}

\subsection{Final Remarks}
\label{sec:results:final}
We would like to emphasize that while the annealing offsets are motivated by the MBL hypothesis, and the results also follow those expectations, we do not have definitive proof that MBL plays a crucial role.
The reason is because observations of MBL inevitably require the study of finite-size scaling~\cite{2015PhRvB..91h1103L}, and our current simulation while being extremely thorough and explicit, is exponentially slow to evaluate making evaluations of even $G(3)$ untenable.
However, the intersection of time-dependent quantum mechanics and emergent phenomena~\cite{Goldenfeld:1992qy} is an exciting direction that is pertinent to adiabatic quantum computing.


\ghissue{Conclusion}{20}




%========================================================================================
\section{METHODS}
\label{sec:methods}
%========================================================================================
%----------------------------------------------------------------------------------------
\subsection{Additional Mappings to QUBO}
\label{sec:methods:ILP-to-QUBO}
%----------------------------------------------------------------------------------------
%----------------------------------------------------------------------------------------
\subsubsection{Minimum Dominating Set QUBO}
\label{sec:methods:mds-qubo}
%----------------------------------------------------------------------------------------

The solution to the Minimum Dominating Set problem can be expressed as an integer optimization problem given by,
\begin{align}
 f(\vec x) = & \min\left(\sum_{v \in V} x_v\right),                    \\
\end{align}
subject to
\begin{align}
 & x_v + \sum_{j \in \mathcal{N}(v)} x_j \geq 1, \\
 & x_v \in \{0, 1\}
\end{align}
where $\mathcal{N}(v)$ represents the set of all direct neighbors of vertex $v$ and the dimension of the dependent variable $x$ is the number of vertices $n_V \equiv \overline{\overline{V}}$.
The problem minimizes the number of vertices in $D$ with a binary variable $\vec x = \vec \Psi_x$ encoded by single qubit, subject to the constraint that at least one vertex in $\mathcal{N}(\nu)$ is in $D$.
For each vertex in $V$ we introduce slack variables
\begin{equation}
    \vec s \in \left\{ \mathbb{Z}^{n_V} \, \middle| \, 0 \leq s_{v} \leq |\mathcal{N}(v)| \quad \forall v\in V \right\} \, ,
\end{equation}
which is related to the qubit vector $\vec \Psi_s$ by $\vec s = T_s \vec \Psi_s$, to encode the inequality constraint such that
\begin{align}
 f(\vec \Psi_x)
 =
 & \min\left(\vec 1 \cdot \vec \Psi_x \right) \, ,
\end{align}
subject to
\begin{align}
 &
 \vec \Psi_x + J \vec \Psi_x - T_s \Psi_s  - \vec 1 = 0\,,
 \\
 &
 (\vec \Psi_s)_\nu \in \{ 0, 1\}
\end{align}
where the nearest-neighbor sum is expressed by $J$ (zero diagonal and symmetric for non-directional graphs), the adjacency matrix for $G$.
The algorithm uses
\begin{equation}
    N_q = \overline{\overline{V}} + \sum_{v \in V} \log_2 \mathcal{N}(v)
\end{equation}
qubits to encode the vertices and to embed the slack variables.
Therefore, the (logical) qubit vector $\vec \Psi$ at worst scales with $n_V \log_2 n_V$ qubits for fully connected graphs.

The target QUBO in the notation of Eq.~\eqref{eq:matrix_form} reads
 {\small
  \begin{align}
   Q_{xx} & = \mathbbm{1} + p\left[J^T J + J^T + J - 2 \mathrm{diag}(|J|) - \mathbbm{1} \right] \,, \\
   Q_{sx} & = - p(\mathbbm{1}+J^T)T_s\,,                                                                     \\
   Q_{ss} & = p\left[{T_s}^T T_s + 2\mathrm{diag}(|T_s|)\right]\,,                                  \\
   C      & =  p \overline{\overline{V}}\,,
  \end{align}}
where $ |M| \equiv \sum_{\nu} M_{\nu \mu}$.

%----------------------------------------------------------------------------------------
\subsubsection{Integer quadratic optimization}
\label{sec:methods:ilp:quadratic}
%----------------------------------------------------------------------------------------

Because quantum annealing is capable of solving quadratic problems, we extend the proposed algorithm to solve integer quadratic optimization problems as well such that
\begin{align}
 \vec x_0 = \mathrm{arg}\min\limits_{x}\left(\sum_{ij} x_i d_{ij} x_j + \sum_i c_i x_i\right)
\end{align}
without the introduction of auxiliary qubits.

In this case the $Q_{xx}$ component of the QUBO, Eq.~\eqref{eq:qubo:components} obtains a new term
\begin{equation}
    Q_{xx} \to Q_{xx} + T_x^T d T_x \, .
\end{equation}

%----------------------------------------------------------------------------------------
\subsection{ILP on the DWave}
\label{sec:methods:ILP-on-DWave}
%----------------------------------------------------------------------------------------

%----------------------------------------------------------------------------------------
\subsubsection{Comment on ILP QUBO penalty term}
\label{sec:methods:ilp-qubo-comments}
%----------------------------------------------------------------------------------------

The minimal energy solution to Eq.~\eqref{eq:initial-ip-def} and Eq.~\eqref{eq:qubo-min} {\color{red}@chris what equation is this?} are exactly the same if the penalty term is larger than the energy gap of the first excited solution: $p > E_1 - E_0$.
Thus some knowledge of the problem is required.
In principle, it is possible to set the penalty term arbitrarily large, at the cost of problem resolution: large values of For$p$ increase the highest available energy of the system by multiples of $p$.
After normalization of the QUBO, this corresponds to decreasing the energy gap between the ground state and the first excited state.
Thus, if solvers have finite precision, one must estimate reasonable values for $p$: for large $p$ more solutions fulfill the constraints, while for small $p$, more solutions minimize the objective function.

%----------------------------------------------------------------------------------------
\subsubsection{Minor Embedding}
\label{sec:methods:minor_embedding}
%----------------------------------------------------------------------------------------
Our proposed offset strategy is motivated by the structure of the Hamiltonian being evaluated by the annealer.
As a result, details of the embedding are important. We obtain an embedding for $G(n)$ with the \texttt{embed\_qubo} function provided by the DWave Oceans Python package~\cite{dwave_oceans} under the \texttt{dwave.embedding} module~\cite{2008arXiv0804.4884C}.
The same embedding is used for all DWave solves of the same graph (independent of offset), and consequently the simulation solves the resulting embedded Hamiltonian for $G(2)$.
Additionally, solving the same graph as a function of offset on the exact same qubits removes (or at least keeps consistent) the systematic effects due to solving a problem on different physical qubits.
We note that comparisons between different graphs in Fig.~\ref{fig:baseline} are subject to this uncontrolled systematic.

After embedding the QUBO for $G(2)$ requires 5 qubits (an increase from 4), where by construction, qubits 0 and 3 form the qubit chain.
We confirm through brute force evaluation of the eigenvalue decomposition of the 5 qubit Hamiltonian, that the embedding provided by DWave solves the expected ILP problem for $G(2)$, with degenerate ground states at $(0, 1, 0, 0, 0)$ and $(1, 0, 0, 1, 0)$ corresponding to whether vertex 0 or 1 is chosen for the MDS solution, and $(1, 1, 1, 1, 1)$ as the first (non-degenerate) excited state where both vertex 1 and 0 are in the set yielding a valid dominating set but not the minimum dominating set.

The resulting Ising Hamiltonian has external field equal to $h = (2.75, 1.5, -1.0, -1.25, -1.0)$.
Following the offset strategy described in Sec.~\ref{sec:results:qa}, qubit(s) 0 (1, 2, 3, 4) are placed in the set with relatively stronger (weaker) final external fields.
This imbalance in the two groups may perhaps explain the reason why effects of delaying the weaker fields are more pronounced, since delaying the strong fields only differs from the baseline by a single qubit.



%----------------------------------------------------------------------------------------
\subsection{Simulation of a Quantum Annealer}
\label{sec:methods:simulation}
%----------------------------------------------------------------------------------------

%----------------------------------------------------------------------------------------
\subsubsection{The Lindblad Equation}
\label{sec:methods:lindblad}
%----------------------------------------------------------------------------------------

To solve for time evolution dynamics of quantum annealing including thermal and the decoherence effects, we evaluate the master equation in Lindblad form
\begin{align}
 \partial_t \rho (t) = &  \frac{-i}{\hbar} \left[H(t) , \rho(t)\right] \nonumber \\
 & + \sum_j \left(2L_j \rho(t) L_j^\dagger - \{ L^\dagger_j L_j, \rho(t) \}\right) ,
\end{align}
where $\rho (t)$ is the density matrix at time $t$.
$H(t)$ is the time-dependent Hamiltonian
\begin{align}
 \label{eq:annealH}
 H_{anneal}(t)  = & - \sum_i  A_i(t)\sigma^x_i +\sum_i B_{i}(t) h_i \sigma^z_i \notag \\
 & + \sum_{i>j} \sqrt{B_{i}(t)B_{j}(t)} J_{ij} \sigma^z_i \sigma^z_j  ,
\end{align}
where $A_i(t)$ and $B_{i}(t)$ are site-dependent annealing schedule functions.
The site dependency takes into account of the annealing offset.
$[,]$ denotes the Lie bracket.
$L_j$ are the Lindblad operators for decoherence.
$\{, \}$ denotes the anti-commutator.

<<<<<<< HEAD
We consider two types of decoherence models: full counting statistics and local damping. The full counting statistics term models the global decoherence to all the qubits due to the classical reservoir. The local damping term models the decoherence of each qubit independently.
For full counting statistics, the Lindblad operator is
=======
For full-counting statistics, the Lindblad operator is
>>>>>>> ac4f33d5
\begin{align}
\mathcal{L}[\rho (t)] = & \Gamma_{\textrm{fc}} \sum_j   \left(2 S_j \rho(t) S_j^\dagger - \{ S^\dagger_j S_j, \rho(t) \}\right) \notag \\
& + e^{-\beta \Delta E_j} \left(2 S_j^\dagger \rho(t) S_j - \{ S_j S^\dagger_j, \rho(t) \} \right)
\end{align}
<<<<<<< HEAD
where $j$ is the index for the inter-level spacing $\Delta E_j=E_\mu-E_\nu>0$. $S_j=|E_\nu \rangle \langle E_\mu|$ denotes the many-body lowering operator. $\{, \}$ denotes the anti-commutator. $\Gamma = 1/T_c$ is the decoherence rate for coherence time $T_c$. That is, due to the interaction with the classical thermal bath, there is a probability that the system hops from each higher-energy many-body state to a lower-energy many-body state. The probability of the inverse process is given by a Boltzmann factor. To model the local decoherence of each qubits in the non-interacting limit, we also consider the amplitude damping for non-interacting qubits. The Lindblad operator is
=======
where $j$ is the index for the inter-level spacing $\Delta E_j=E_\mu-E_\nu>0$. $S_j=|E_\nu \rangle \langle E_\mu|$ denotes the many-body lowering operator.
$\{, \}$ denotes the anti-commutator. $\Gamma = 1/T_c$ is the decoherence rate for coherence time $T_c$.
That is, due to the interaction with the classical thermal bath, there is a probability that the system hops from each higher-energy many-body state to a lower-energy many-body state.
The probability of the inverse process is given by a Boltzmann factor.
To model the local decoherence of each qubits in the non-interacting limit, we also consider the amplitude damping for non-interacting qubits.
The Lindblad operator is
>>>>>>> ac4f33d5
\begin{align}
\mathcal{L}[\rho (t)] = &  \Gamma_{\textrm{loc}} \sum_j \left(2L_j \rho(t) L_j^\dagger - \{ L^\dagger_j L_j, \rho(t) \} \right)\notag \\
& + e^{- 2 \beta |h_j| }  \left(2L_j^\dagger \rho(t) L_j - \{ L_j L_j^\dagger, \rho(t) \} \right) ,
\end{align}
<<<<<<< HEAD
where $j$ is the index for qubit. $L_j= \sigma^{+}_j=|1\rangle \langle 0|$ for $h_j>0$ and $L_j= \sigma^{-}_j=|0\rangle \langle 1|$ for $h_j<0$. That is, each qubit is damped toward its local ground state if we ignore all the interactions.
=======
where $j$ is the index for qubit.
$L_j= \sigma^{+}_j=|1\rangle \langle 0|$ for $h_j>0$ and $L_j= \sigma^{-}_j=|0\rangle \langle 1|$ for $h_j<0$.
That is, each qubit is damped toward its local ground state if we ignore all the interactions.
>>>>>>> ac4f33d5

The initial condition is the Gibbs canonical ensemble
\begin{equation}
\rho (0) =  \frac{e^{-\beta H(0)}}{\mbox{Tr}\left(e^{-\beta H(0)}\right)} ,
\end{equation}
where $\beta$ is the inverse temperature.
The probability to get the ground state at measurement is
\begin{align}
P =  \mbox{Tr} \left( \rho (t) \pi_{\mbox{gnd}} \right)  ,
\end{align}
where the projection operator onto the degenerated ground states subspace is defined as $\pi_{\mbox{gnd}}=\sum_{i\in G} |\mbox{gnd}_i\rangle \langle \mbox{gnd}_i| $.
Here $\{ | \mbox{gnd}_i \rangle | i \in G \}$ forms an orthonormal basis for the degenerated ground states subspace, i.e., $\langle \mbox{gnd}_j | \mbox{gnd}_i \rangle = \delta_{ij}$.

For the simulation results presented, we set the temperature to 22.5 milliKelvin.
The coherence time for local decoherence is set to 15$ns$, and 1$ns$ for full-counting statistics.

%----------------------------------------------------------------------------------------
\subsubsection{Annealing schedule and offsets}
\label{sec:methods:annealing-schedule}
%----------------------------------------------------------------------------------------
In this section, we discuss the details of the annealing schedule with respect to the dimensionless normalized time $s$.
On DWave solvers, annealing offsets effectively advance or delay the annealing schedule of individual qubits ($B(s) \to B_i(s)$).
In Fig.~\ref{fig:anneal_schedule}, the default DWave annealing schedule is shown in black, in addition to the effects of applying negative offsets (effective time delay) to $A(s)$ and $B(s)$ in blue.
Further documentation is provided by DWave in Ref.~\cite{dwave_as, dwave_as_docu}.

\begin{figure}[htb]
 \centering
  \includegraphics[width=\columnwidth]{./new_figures/anneal_schedule.pdf}
  \caption{
  Anneal schedules for amplitudes of initial Hamiltonian (dashed) and final Hamiltonian (solid).
  Offset 0.0 (black) and -0.05 (purple) are displayed.
  Intermediate values lie between and are suppressed for clarity.
 }
 \label{fig:anneal_schedule}
\end{figure}

The coefficients are nonlinear in time because the underlying control variable $c(s)$ which is designed to grow the persistent current $I_p(s)$ linearly in time.
The effective time delay is implemented by introducing an offset as $c(s) + \delta$.
As a result, systematic errors are introduced because the final values of $A(s)$ and $B(s)$ will differ for qubits with different offsets.
Additionally, the values of the coefficients are unknown outside of $s\in [0, 1]$.
We extrapolate their values by a linear extrapolation, and only employ negative offsets such that this effect only enters at the beginning of the annealing process rather than the end.

We verify that our implementation of annealing offsets on the simulator is consistent with DWave by solving the following three qubit Hamiltonian
\begin{align}
	\label{eq:offset_test_hamiltonian}
	H^{\textrm{problem}} =
	\begin{pmatrix}
		-0.25 & 1 & 0 \\
		0 & -0.25 & 0 \\
		0 & 0 & -0.25
	\end{pmatrix}
\end{align}
which has a doubly-degenerate ground state of $(0, 1, 1)$ and $(1, 0, 1)$. An annealing offset is then applied to either qubit 0 or 1, and breaks the ground state degeneracy of the system. Because of the systematic error introduced when assigning an offset to a qubit, the final Hamiltonian given by Eq.~(\ref{eq:annealH}) will have small deviations from the input problem Hamiltonian. For example, we expect a negative offset to qubit 0 to Eq.~(\ref{eq:offset_test_hamiltonian}) will yield $(1, 0, 1)$ as the unique ground state given Eq.~(\ref{eq:annealH}).

We confirm that with different combinations of annealing offsets, the degeneracy is lifted on the DWave results as expected by solving for the modified problem Hamiltonian spectrum, as well as dialing in annealing offset in the simulation of this three qubit test case.

\begin{figure*}
    \centering
	\begin{tabular}{p{0.5\textwidth}p{0.5\textwidth}}
	\includegraphics[width=0.5\textwidth]{./new_figures/anneal_schedule_extended.pdf}
    &
	\includegraphics[width=0.5\textwidth]{./new_figures/NN2_offset_scaling_extended.pdf}\\
	\centering \textbf{a} & \centering \textbf{b}
	\end{tabular}
	\centering
	\caption{Extended annealing schedule and simulation result. \textbf{a)} The annealing time is increased by 10\% at both the start and end, and the initial values of $A(s)$ and $B(s)$ at non-zero offset are also not extrapolated in comparison to Fig.~\ref{fig:anneal_schedule}. Therefore, the initial and final Hamiltonian are no longer suffer systematic error at non-zero offset. \textbf{b)} The default (dashed yellow) result is one presented in Fig.~\ref{fig:dwave1us}. Results from extended schedules are presented shown with solid lines with full-counting statistics and amplitude damping (red), only full-counting-statistics (blue), and only amplitude damping (green).
    }
	\label{fig:anneal_schedule_ext}
\end{figure*}

In the simulation, we also reserve the ability to remove the systematic errors by extending the annealing schedule as shown by the red data points in Fig.~\ref{fig:anneal_schedule_ext}. With the extended schedule, all qubits start and end with the same values of $A$ and $B$ and faithfully preserves the initial and final Hamiltonians. The dependence on offset for $G(2)$ (Fig.~(\ref{fig:dwave1us})) remains the same under the extended anneal schedule (Fig.~\ref{fig:anneal_schedule_ext}), confirming that the behavior is not a systematic artifact.

The quantum system can be further idealized by including only the full-counting statistics model (blue), or local decoherence (green). We observe in both cases that the overall scaling follows the story of the MBL hypothesis. Perhaps more importantly, we observe that a simulation without local decoherence, where the relaxation is dependent on precisely the instantaneous value of $|h_i|$, exhibits the same scaling as experiment. This result suggests that our strategy for setting annealing offsets is improving the algorithm beyond the simple explanation of qubits freezing due to single-particle amplitude damping. In fact, the simulation with only amplitude damping (green) does not fully capture the results of the experiment. We observe hints of a phase transition with respect to offset (which may be thought of as some measure of disorder) when dynamical thermalization effects are removed. This is a tantalizing observation, and also is strong evidence for the inclusion of the full-counting statistics model.

It unfortunately does not make much sense to remove all decoherence models for the $G(2)$ graph for an anneal time of $1\mu s$ since all probabilities go to unity.

%----------------------------------------------------------------------------------------
\subsubsection{Other Simulation Details}
\label{sec:methods:simulation_details}
%----------------------------------------------------------------------------------------
To check the correctness of simulator and unit conversion, we tested a simple annealing schedule for pure transverse field, i.e. $A(s)=A(0)$ and $B(s)=0$.
The initial state is pure zero state $\rho=|00...0\rangle \langle 00...0|$.
In this case the analytical solution can be obtained for the wave function oscillation.
The time-dependent probability is $P_{0}=\cos^{2n}(s)=\cos^{2n}(t/T)$ where $n$ is the number of qubits and $T$ is the annealing time.
For annealing time $T=1/A(0)$, we expect to see perfect one-period oscillation. The energy spectrum for this system can be analytically obtained, so we also checked the Boltzmann distribution in the initial density matrix construction. The oscillation is depicted in Fig.~\ref{figcheck}, where the simulation matches the expected theoretical behavior.


\begin{figure}
	\centering
	\includegraphics[width=\columnwidth]{./new_figures/vacuum_probability.pdf}
	\caption{Time dependent vacuum probability of 5 qubits system under pure transverse field.}
	\label{figcheck}
\end{figure}

Next, the simulator is applied to the $G(2)$ problem and the result is summarized in Fig.~\ref{fig:td_prob} where the time-dependent overlap with the exact Ising ground state is shown. We observe for all cases that the system undergoes what is analogous to a magnetic phase transition around $s\sim 0.4$.
After the phase transition, we are able to confirm that the system collapses to effectively a classical state in the sense that the density matrix becomes a diagonal matrix.
The steady increase in probability after the phase transition is a sensitive balance between the competing effects between full-counting statistics and local damping.
In our example, full-counting statistics is tuned to be slightly stronger, resulting in what amounts to a final thermal annealing step.
If local damping is relatively stronger, then the probability after the phase transition will slowly decrease as the system decoheres into its local ground state.
While we believe both effects are important in DWave, the experimental results are not precise enough for us to conclude which is the dominant effect.
We emphasize however, that the simulation suggests that the ground state is recovered predominantly due to the quantum phase transition.

\begin{figure}
	\centering
	\includegraphics[width=\columnwidth]{./new_figures/time_dependent_probability.pdf}
	\caption{Time-dependent probability for resolving the ground state for simulation results presented in Sec.~\ref{sec:results:simulation}. Different offsets are labeled in the same way as Fig.~\ref{fig:baseline}.}
	\label{fig:td_prob}
\end{figure}

Finally, we comment that in order for the simulation to obtain the final state distribution shown in Fig.~\ref{fig:final_state_distribution}, effects of full-counting statistics are required.
Absent some dynamical thermalization effect, the $G(2)$ problem is too small such that at a total annealing time of 1$\mu s$, the annealing offsets lift the ground state degeneracy by an amount such that diabatic transitions are absent, and the simulation is populated predominantly by the unique ground state.
The final state distribution gives us a very sensitive observable to tune the simulation temperature, and agrees well with the experimental operating temperature.



%========================================================================================
\section{DATA AVAILABILITY}
<<<<<<< HEAD

Link to GitHub.
=======
\label{sec:open-source}
%========================================================================================
>>>>>>> ac4f33d5

\ghissue{Data availability}{21}

%========================================================================================
\section{ACKNOWLEDGEMENTS}
%========================================================================================

\ghissue{Acknowledgements}{22}

We thank Long Gang Pang for initial discussions.
We thank David Johnson, Vlad Papish and the rest of D-Wave Support for answering detailed questions about the D-Wave annealer.

%========================================================================================
\section{AUTHOR CONTRIBUTIONS}
%========================================================================================

Initial idea was proposed by Chang.
All authors contributed to the design of test cases.
Calculations were performed on the D-Wave by Chang and K\"oerber.
Numerical simulations were performed by Chen, Chang, and K\"orber.
All authors contributed to writing and editing of the final manuscript.

%========================================================================================
\section{ADDITIONAL INFORMATION}
%========================================================================================

\textbf{Competing Interests:} The authors declare no competing interests.

\bibliographystyle{apsrev4-1}
\bibliography{qilp}
\ghissue{References}{24}
%========================================================================================

\end{document}<|MERGE_RESOLUTION|>--- conflicted
+++ resolved
@@ -1,10 +1,5 @@
 %! suppress = LineBreak
-<<<<<<< HEAD
-\documentclass[prd,twocolumn,tightenlines,preprintnumbers,showpacs,superscriptaddress,notitlepage,nofootinbib,eqsecnum,
-floatfix,longbibliography,aps,10pt]{revtex4-2}
-=======
 \documentclass[prd,twocolumn,tightenlines,preprintnumbers,showpacs,superscriptaddress,notitlepage,nofootinbib,eqsecnum,floatfix,longbibliography,aps,10pt]{revtex4-2}
->>>>>>> ac4f33d5
 \usepackage{CJK}
 \usepackage[utf8]{inputenc}
 \usepackage[T1]{fontenc}
@@ -98,90 +93,6 @@
   & \sum_i A_{ai}x_i +b_a \leq 0 \,, \\
   & x_i  \in \mathbbm{Z} \geq 0\, ,
 \end{align}
-<<<<<<< HEAD
-without the introduction of auxiliary qubits.
-
-
-\section{RESULTS}
-\label{sec:results}
-We map integer variables $z_i$ to qubits under the following transformation~\cite{Chang:2018uoc}
-\begin{align}
-z_i = & \sum_{r=0}^{R_i-1} 2^r \psi_{ri}
-\label{eq:int_to_bin}
-\end{align}
-where $\psi_{ri} \in \{0, 1\}$ while the number of qubits used to represent the $i$-th integer variable is allowed to vary with $R_i$. The transformation can in general be express as a rectangular matrix. For example, a vector of two integer variables $z_0$ and $z_1$ represented by one and two qubits respectively is given as
-\begin{align}
-\begin{pmatrix}
-z_0\\
-z_1
-\end{pmatrix}
-= &
-\begin{pmatrix}
-2^0 & 0 & 0\\
-0 & 2^0 & 2^1
-\end{pmatrix}
-\begin{pmatrix}
-\psi_{00}\\
-\psi_{01}\\
-\psi_{11}
-\end{pmatrix}
-\equiv T^z \begin{pmatrix}
-\psi_{00}\\
-\psi_{01}\\
-\psi_{11}
-\end{pmatrix}
-\end{align}
-The transformation can be reduced to a tensor product if $R_i$ is a constant for all $i$ such that
-\begin{align}
-\mathcal{R} = & \begin{pmatrix} 2^0 & \dots & 2^{R-1}\end{pmatrix},\\
-\mathcal{Z} = & \begin{pmatrix} z_0 & \dots & z_{N-1}\end{pmatrix},\\
-|\mathds{1}| = & |\mathcal{Z}|,\\
-T^z = & \mathds{1}\otimes \mathcal{R}.
-\end{align}
-
-While the coefficients of the inequality constraints are not required to be integer valued, the inequalities can be trivially rescaled such that $s_i \in \mathbb{Z}$ given fixed precision coefficients $A_{ij}$ and $b_i$. As a result, we can restrict both $x_i$ and $s_i$ to sample over only positive integer values as allowed by Eq.~(\ref{eq:int_to_bin}).
-
-\subsection{Integer Programming Mapping to QUBO}
-\label{sec:results:ilp}
-The integer quadratic optimization problem can be mapped to a minimization of the quadratic objective function
-\begin{align}
-\chi^2 = & \left[\Psi^x_{\mu} T^x_{\mu i}d_{ij} T^x_{j \nu}\Psi^x_\nu + c_i T^x_{i\mu} \Psi^x_\mu \right. \nonumber\\
-&\left.+ p (A_{a b} T^x_{b \mu} \Psi^x_{\mu} + T^s_{a \alpha} \Psi^s_\alpha + b_a)^2 \right],\\
-\Psi = & \begin{pmatrix}
-\Psi^x\\
-\Psi^s
-\end{pmatrix},
-\end{align}
-where $p$ is the strength of the penalty factor which must be set large enough such that the constraints are satisfied under minimization. The objective function can be represented as a QUBO Hamiltonian
-\begin{align}
-E = &
-\begin{pmatrix}
-\Psi^x & \Psi^s
-\end{pmatrix}
-\begin{pmatrix}
-Q_{xx} & Q_{xs}\\
-Q_{sx} & Q_{ss}
-\end{pmatrix}
-\begin{pmatrix}
-\Psi^x\\ \Psi^s
-\end{pmatrix} + pb^2,\\
-\equiv & \Psi^T Q \Psi + C,
-\label{eq:matrix_form}
-\end{align}
-where
-\begin{align}
-Q_{xx} = & {T^{x}}^T \left[ d + p A^T A + p \mathrm{Diag}_{x} \left(A^T b + b^T A\right) \right] T^x \nonumber \\
-&+ \mathrm{Diag}_{\psi^x}(c) T^x,\\
-Q_{xs} = & Q_{sx}^T = p {T^{x}}^T A^T T^s,\\
-Q_{ss} = & p\left[ {T^{s}}^T T^s + \mathrm{Diag}_{\psi^s}\left( {T^{s}}^T b + b^T T^s\right) \right].
-\end{align}
-The function $\mathrm{Diag}_{z}(v)$ embeds a vector $v$ into a diagonal matrix in subspace $z$, and absorbs the linear contributions of the QUBO into the diagonal elements of the quadratic representation.
-
-\subsection{Application to the Dominating Set Problem}
-\label{sec:results:mds}
-
-Given a graph $G(E,V)$, defined by the set of $V$ vertices and $E$ edges, and a subset of vertices $D \subseteq V$. If the set of all vertices not in $D$ is adjacent to at least one vertex in $D$, then $D$ is a dominating set. This is equivalent to requiring the set of nearest-neighbor vertices of $D$ (exclusive) and $D$ cover all vertices $N(D) \cup D = V$ (an example is given by Fig.~\ref{fig:dominating_sets}a). The set $D$ is a minimal dominating set if there is no proper subset of $D$ that is a dominating set, {\it{i.e.}}, the removal of any vertex in $D$ results in $N(D) \cup D  \neq V$. An example is given by Fig.~\ref{fig:dominating_sets}b. The domination number of $D$ is given by the cardinality of $|D| \equiv \overline{\overline{D}}$. The minimum dominating set (MDS) is defined by $D$ with the smallest domination number. Fig.~\ref{fig:dominating_sets}c shows an example of the minimum dominating set of $G(V, E)$ and is different from the minimal dominating set. We emphasize that while the maximum independent set is always a minimal dominating set as exemplified by Fig.~\ref{fig:dominating_sets}b, the minimum dominating set in general can have a smaller domination number. As a result, the solution to the dominating set problem can not be obtained by solving for the maximum independent set, a problem that is well studied for quantum annealers~\cite{}.
-=======
 where $i=1, \cdots,  N$ is the number of dependent variables and $a=1, \cdots, M$ the number of constraint equations.
 
 ILP is a commonly tackled problem applicable to situations such as {\color{red} x~\cite{}, y~\cite{}, and the Minimum Dominating Set Problem (MDS)~\cite{}}.
@@ -201,7 +112,6 @@
 Fig.~\ref{fig:dominating_sets}c shows an example of the minimum dominating set of $G(V, E)$ and is different from the minimal dominating set.
 We emphasize that while the maximum independent set is always a minimal dominating set as exemplified by Fig.~\ref{fig:dominating_sets}b, the minimum dominating set, in general, can have a smaller domination number.
 As a result, the solution to the dominating set problem can not be obtained by solving for the maximum independent set, a well-studied problem for quantum annealers~{\color{red}\cite{}}.
->>>>>>> ac4f33d5
 
 \begin{figure*}
 	\centering
@@ -598,37 +508,24 @@
 $L_j$ are the Lindblad operators for decoherence.
 $\{, \}$ denotes the anti-commutator.
 
-<<<<<<< HEAD
-We consider two types of decoherence models: full counting statistics and local damping. The full counting statistics term models the global decoherence to all the qubits due to the classical reservoir. The local damping term models the decoherence of each qubit independently.
-For full counting statistics, the Lindblad operator is
-=======
 For full-counting statistics, the Lindblad operator is
->>>>>>> ac4f33d5
 \begin{align}
 \mathcal{L}[\rho (t)] = & \Gamma_{\textrm{fc}} \sum_j   \left(2 S_j \rho(t) S_j^\dagger - \{ S^\dagger_j S_j, \rho(t) \}\right) \notag \\
 & + e^{-\beta \Delta E_j} \left(2 S_j^\dagger \rho(t) S_j - \{ S_j S^\dagger_j, \rho(t) \} \right)
 \end{align}
-<<<<<<< HEAD
-where $j$ is the index for the inter-level spacing $\Delta E_j=E_\mu-E_\nu>0$. $S_j=|E_\nu \rangle \langle E_\mu|$ denotes the many-body lowering operator. $\{, \}$ denotes the anti-commutator. $\Gamma = 1/T_c$ is the decoherence rate for coherence time $T_c$. That is, due to the interaction with the classical thermal bath, there is a probability that the system hops from each higher-energy many-body state to a lower-energy many-body state. The probability of the inverse process is given by a Boltzmann factor. To model the local decoherence of each qubits in the non-interacting limit, we also consider the amplitude damping for non-interacting qubits. The Lindblad operator is
-=======
 where $j$ is the index for the inter-level spacing $\Delta E_j=E_\mu-E_\nu>0$. $S_j=|E_\nu \rangle \langle E_\mu|$ denotes the many-body lowering operator.
 $\{, \}$ denotes the anti-commutator. $\Gamma = 1/T_c$ is the decoherence rate for coherence time $T_c$.
 That is, due to the interaction with the classical thermal bath, there is a probability that the system hops from each higher-energy many-body state to a lower-energy many-body state.
 The probability of the inverse process is given by a Boltzmann factor.
 To model the local decoherence of each qubits in the non-interacting limit, we also consider the amplitude damping for non-interacting qubits.
 The Lindblad operator is
->>>>>>> ac4f33d5
 \begin{align}
 \mathcal{L}[\rho (t)] = &  \Gamma_{\textrm{loc}} \sum_j \left(2L_j \rho(t) L_j^\dagger - \{ L^\dagger_j L_j, \rho(t) \} \right)\notag \\
 & + e^{- 2 \beta |h_j| }  \left(2L_j^\dagger \rho(t) L_j - \{ L_j L_j^\dagger, \rho(t) \} \right) ,
 \end{align}
-<<<<<<< HEAD
-where $j$ is the index for qubit. $L_j= \sigma^{+}_j=|1\rangle \langle 0|$ for $h_j>0$ and $L_j= \sigma^{-}_j=|0\rangle \langle 1|$ for $h_j<0$. That is, each qubit is damped toward its local ground state if we ignore all the interactions.
-=======
 where $j$ is the index for qubit.
 $L_j= \sigma^{+}_j=|1\rangle \langle 0|$ for $h_j>0$ and $L_j= \sigma^{-}_j=|0\rangle \langle 1|$ for $h_j<0$.
 That is, each qubit is damped toward its local ground state if we ignore all the interactions.
->>>>>>> ac4f33d5
 
 The initial condition is the Gibbs canonical ensemble
 \begin{equation}
@@ -746,13 +643,8 @@
 
 %========================================================================================
 \section{DATA AVAILABILITY}
-<<<<<<< HEAD
-
-Link to GitHub.
-=======
 \label{sec:open-source}
 %========================================================================================
->>>>>>> ac4f33d5
 
 \ghissue{Data availability}{21}
 
