import matplotlib.pyplot as plt
from qlpdb.data.models import Data as data_Data
import pickle
import numpy as np
from scipy.linalg import logm
from numpy.linalg import eigh

from django.conf import settings
from qlpdb.tdse.models import Tdse
from qlp.tdse import convert_params, embed_qubo_example
from qlp.mds import graph_tools as gt
from qlp.mds.mds_qlpdb import graph_summary

p = dict()
p["figsize"] = (7, 4)
p["aspect_ratio"] = [0.15, 0.15, 0.8, 0.8]
p["textargs"] = {"fontsize": 10}

red = "#E8606A"
green = "#61C552"
blue = "#4B689E"
yellow = "#EEBD63"
purple = "#80479F"

os_color = dict()
os_color["dwave"] = red
os_color["sim"] = blue

os_alpha = dict()
os_alpha[-0.07] = 0.2
os_alpha[-0.06] = 0.4
os_alpha[-0.05] = 1.0
os_alpha[-0.04] = 0.8
os_alpha[-0.03] = 0.6
os_alpha[-0.02] = 0.4
os_alpha[-0.01] = 0.2
os_alpha[0.0] = 0.5
os_alpha[0.01] = 0.2
os_alpha[0.02] = 0.4
os_alpha[0.03] = 0.6
os_alpha[0.04] = 0.8
os_alpha[0.05] = 1.0
os_alpha[0.06] = 0.4
os_alpha[0.07] = 0.2

"""
###################################
#####  Simulation Data Class  #####
###################################
"""


class Sim:
    def __init__(self):
        self.params = self.parameters()

    def parameters(self):
        # offset params
        offset_params = dict()
        offset_params["annealing_time"] = 1
        offset_params["offset"] = "single_sided_binary"
        offset_params["offset_min"] = 0
        offset_params["fill_value"] = "extrapolate"
        offset_params["anneal_curve"] = "dwave"

        # wave params
        wave_params = dict()
        wave_params["type"] = "mixed"
        """==============================="""
        #wave_params["temp"] = 0.015
        #wave_params["gamma"] = 1 / 1
        #wave_params["gamma_local"] = 1 / 10
        """==============================="""
        #wave_params["temp"] = 0.03
        #wave_params["gamma"] = 1 / 1
        #wave_params["gamma_local"] = 1 / 30
        """==============================="""
        wave_params["temp"] = 0.0225
        wave_params["gamma"] = 1 / 1
        wave_params["gamma_local"] = 1 / 20
        """==============================="""
        wave_params["initial_wavefunction"] = "transverse"

        # graph params
        nvertices = 2
        graph, tag = gt.generate_nn_graph(nvertices)
        qubo, embedding = embed_qubo_example(nvertices)
        graph_params = graph_summary(tag, graph, qubo)

        # solver params
        solver_params = dict()
        solver_params["method"] = "RK45"
        solver_params["rtol"] = 1e-6
        solver_params["atol"] = 1e-7

        params = {
            "offset": offset_params,
            "wave": wave_params,
            "graph": graph_params,
            "solver": solver_params,
        }
        return params

    def get_data(self, offset):
        self.params["offset"]["offset_min"] = offset
        print(self.params["graph"]["tag"])
        print(convert_params(self.params["offset"]))
        print(self.params["solver"])
        print(self.params["wave"])
        query = Tdse.objects.filter(
            graph__tag=self.params["graph"]["tag"],
            offset__contains=convert_params(self.params["offset"]),
            solver__contains=self.params["solver"],
            wave__contains=self.params["wave"],
        ).first()
        with open(f"{settings.MEDIA_ROOT}/{query.solution}", "rb") as file:
            sol = pickle.load(file)
        with open(f"{settings.MEDIA_ROOT}/{query.instance}", "rb") as file:
            tdse = pickle.load(file)
        return query, sol, tdse


"""
###########################################
#####  Plot final state distribution  #####
###########################################
"""


def getallspinconfig(anneal_time=1, offset=-0.05):
    if True:
        dist = {-0.05: {((1, 0, 0, 1, 0), 2.90909090909091): 0.62797, ((1, 1, 1, 1, 1), 3.27272727272727): 0.19094,
                        ((0, 1, 0, 0, 0), 2.90909090909091): 0.16842, ((1, 0, 1, 1, 0), 3.63636363636364): 0.00629,
                        ((1, 0, 0, 1, 1), 3.63636363636364): 0.00489, ((0, 1, 0, 0, 1), 3.63636363636364): 0.00049,
                        ((0, 1, 1, 0, 0), 3.63636363636364): 0.0004, ((1, 1, 0, 1, 1), 4.0): 0.00018,
                        ((1, 1, 1, 1, 0), 4.0): 0.00022, ((0, 0, 0, 0, 0), 4.0): 6e-05,
                        ((1, 1, 1, 0, 1), 3.81818181818182): 0.00011, ((1, 0, 1, 1, 1), 4.36363636363636): 3e-05},
                -0.04: {((1, 0, 0, 1, 0), 2.90909090909091): 0.59694, ((0, 1, 0, 0, 0), 2.90909090909091): 0.22433,
                        ((1, 1, 1, 1, 1), 3.27272727272727): 0.16573, ((1, 0, 1, 1, 0), 3.63636363636364): 0.00633,
                        ((0, 1, 0, 0, 1), 3.63636363636364): 0.00056, ((1, 0, 0, 1, 1), 3.63636363636364): 0.00477,
                        ((1, 1, 1, 0, 1), 3.81818181818182): 0.00012, ((0, 1, 1, 0, 0), 3.63636363636364): 0.00064,
                        ((0, 0, 1, 0, 0), 6.18181818181818): 1e-05, ((1, 1, 1, 1, 0), 4.0): 0.00027,
                        ((1, 0, 1, 1, 1), 4.36363636363636): 7e-05, ((0, 0, 0, 0, 0), 4.0): 4e-05,
                        ((1, 1, 0, 1, 1), 4.0): 0.00016, ((0, 1, 1, 0, 1), 4.36363636363636): 2e-05,
                        ((1, 1, 0, 1, 0), 4.72727272727273): 1e-05},
                -0.03: {((1, 0, 0, 1, 0), 2.90909090909091): 0.57956, ((0, 1, 0, 0, 0), 2.90909090909091): 0.26118,
                        ((1, 0, 0, 1, 1), 3.63636363636364): 0.00474, ((1, 1, 1, 1, 1), 3.27272727272727): 0.14611,
                        ((1, 0, 1, 1, 0), 3.63636363636364): 0.00624, ((0, 1, 1, 0, 0), 3.63636363636364): 0.00089,
                        ((0, 1, 0, 0, 1), 3.63636363636364): 0.0007, ((1, 1, 0, 1, 1), 4.0): 0.00012,
                        ((0, 0, 0, 0, 0), 4.0): 0.00015, ((1, 1, 1, 1, 0), 4.0): 0.00018,
                        ((1, 0, 1, 1, 1), 4.36363636363636): 3e-05, ((1, 1, 1, 0, 1), 3.81818181818182): 8e-05,
                        ((1, 0, 0, 0, 0), 6.36363636363636): 2e-05},
                -0.02: {((1, 1, 1, 1, 1), 3.27272727272727): 0.1422, ((0, 1, 0, 0, 0), 2.90909090909091): 0.29355,
                        ((1, 0, 0, 1, 0), 2.90909090909091): 0.55019, ((1, 0, 1, 1, 0), 3.63636363636364): 0.00649,
                        ((0, 1, 1, 0, 0), 3.63636363636364): 0.00104, ((1, 0, 0, 1, 1), 3.63636363636364): 0.00481,
                        ((0, 1, 0, 0, 1), 3.63636363636364): 0.00113, ((0, 0, 0, 0, 0), 4.0): 0.00017,
                        ((1, 1, 1, 0, 1), 3.81818181818182): 0.0001, ((1, 1, 0, 1, 1), 4.0): 0.0001,
                        ((1, 1, 1, 1, 0), 4.0): 0.00012, ((1, 0, 1, 1, 1), 4.36363636363636): 7e-05,
                        ((1, 1, 0, 1, 0), 4.72727272727273): 1e-05, ((0, 1, 1, 0, 1), 4.36363636363636): 1e-05,
                        ((0, 0, 0, 1, 0), 6.36363636363636): 1e-05},
                -0.01: {((1, 0, 0, 1, 0), 2.90909090909091): 0.53033, ((0, 1, 0, 0, 0), 2.90909090909091): 0.35464,
                        ((1, 1, 1, 1, 1), 3.27272727272727): 0.10024, ((1, 0, 1, 1, 0), 3.63636363636364): 0.00579,
                        ((1, 0, 0, 1, 1), 3.63636363636364): 0.0044, ((0, 1, 0, 0, 1), 3.63636363636364): 0.0017,
                        ((0, 0, 0, 0, 0), 4.0): 0.00037, ((0, 1, 1, 0, 0), 3.63636363636364): 0.00205,
                        ((1, 1, 1, 0, 1), 3.81818181818182): 0.00014, ((1, 1, 1, 1, 0), 4.0): 0.00016,
                        ((1, 1, 0, 1, 1), 4.0): 0.00012, ((1, 0, 1, 1, 1), 4.36363636363636): 4e-05,
                        ((1, 1, 0, 1, 0), 4.72727272727273): 1e-05, ((0, 0, 0, 1, 0), 6.36363636363636): 1e-05},
                0.0: {((0, 1, 0, 0, 0), 2.90909090909091): 0.42569, ((1, 0, 0, 1, 0), 2.90909090909091): 0.47878,
                      ((1, 1, 1, 1, 1), 3.27272727272727): 0.07999, ((0, 1, 1, 0, 0), 3.63636363636364): 0.00292,
                      ((1, 0, 0, 1, 1), 3.63636363636364): 0.00422, ((1, 0, 1, 1, 0), 3.63636363636364): 0.00532,
                      ((0, 1, 0, 0, 1), 3.63636363636364): 0.00255, ((1, 1, 0, 1, 1), 4.0): 0.0001,
                      ((1, 1, 1, 1, 0), 4.0): 6e-05, ((1, 1, 1, 0, 1), 3.81818181818182): 5e-05,
                      ((0, 0, 0, 0, 0), 4.0): 0.00024, ((1, 0, 1, 1, 1), 4.36363636363636): 3e-05,
                      ((0, 1, 1, 0, 1), 4.36363636363636): 1e-05, ((1, 1, 0, 1, 0), 4.72727272727273): 2e-05,
                      ((1, 0, 0, 0, 0), 6.36363636363636): 1e-05, ((1, 1, 1, 0, 0), 4.54545454545454): 1e-05},
                0.01: {((1, 1, 1, 1, 1), 3.27272727272727): 0.06519, ((1, 0, 1, 1, 0), 3.63636363636364): 0.00495,
                       ((0, 1, 0, 0, 0), 2.90909090909091): 0.44892, ((1, 0, 0, 1, 0), 2.90909090909091): 0.46998,
                       ((0, 1, 1, 0, 0), 3.63636363636364): 0.00365, ((1, 0, 0, 1, 1), 3.63636363636364): 0.00355,
                       ((0, 1, 0, 0, 1), 3.63636363636364): 0.003, ((0, 0, 0, 0, 0), 4.0): 0.00037,
                       ((1, 1, 1, 1, 0), 4.0): 5e-05, ((1, 0, 1, 1, 1), 4.36363636363636): 5e-05,
                       ((1, 1, 1, 0, 1), 3.81818181818182): 0.0002, ((1, 1, 0, 1, 1), 4.0): 5e-05,
                       ((0, 1, 1, 0, 1), 4.36363636363636): 1e-05, ((1, 1, 0, 0, 0), 5.27272727272727): 1e-05,
                       ((1, 1, 0, 1, 0), 4.72727272727273): 1e-05, ((1, 1, 1, 0, 0), 4.54545454545454): 1e-05},
                0.02: {((0, 1, 0, 0, 0), 2.90909090909091): 0.4664, ((1, 0, 0, 1, 0), 2.90909090909091): 0.46304,
                       ((1, 1, 1, 1, 1), 3.27272727272727): 0.05255, ((0, 1, 1, 0, 0), 3.63636363636364): 0.0047,
                       ((1, 1, 1, 0, 1), 3.81818181818182): 0.00021, ((0, 1, 0, 0, 1), 3.63636363636364): 0.00384,
                       ((1, 0, 1, 1, 0), 3.63636363636364): 0.0051, ((1, 0, 0, 1, 1), 3.63636363636364): 0.00357,
                       ((0, 0, 0, 0, 0), 4.0): 0.00035, ((1, 1, 1, 1, 0), 4.0): 9e-05, ((1, 1, 0, 1, 1), 4.0): 0.00011,
                       ((0, 0, 0, 1, 0), 6.36363636363636): 1e-05, ((0, 1, 1, 0, 1), 4.36363636363636): 1e-05,
                       ((1, 0, 1, 1, 1), 4.36363636363636): 1e-05, ((1, 1, 0, 1, 0), 4.72727272727273): 1e-05},
                0.03: {((0, 1, 0, 0, 0), 2.90909090909091): 0.49664, ((1, 0, 0, 1, 0), 2.90909090909091): 0.44672,
                       ((1, 1, 1, 1, 1), 3.27272727272727): 0.03604, ((0, 1, 0, 0, 1), 3.63636363636364): 0.00578,
                       ((1, 0, 1, 1, 0), 3.63636363636364): 0.00426, ((1, 0, 0, 1, 1), 3.63636363636364): 0.00313,
                       ((0, 1, 1, 0, 0), 3.63636363636364): 0.00653, ((1, 0, 1, 1, 1), 4.36363636363636): 5e-05,
                       ((0, 0, 0, 0, 0), 4.0): 0.0004, ((0, 0, 0, 1, 0), 6.36363636363636): 2e-05,
                       ((1, 1, 1, 0, 1), 3.81818181818182): 0.00027, ((1, 1, 1, 1, 0), 4.0): 3e-05,
                       ((1, 1, 0, 0, 0), 5.27272727272727): 2e-05, ((0, 1, 1, 0, 1), 4.36363636363636): 6e-05,
                       ((1, 1, 0, 1, 1), 4.0): 3e-05, ((0, 0, 0, 0, 1), 6.18181818181818): 1e-05,
                       ((1, 1, 0, 0, 1), 4.54545454545454): 1e-05},
                0.04: {((0, 1, 0, 0, 0), 2.90909090909091): 0.54121, ((1, 0, 0, 1, 0), 2.90909090909091): 0.40743,
                       ((1, 1, 1, 1, 1), 3.27272727272727): 0.02785, ((0, 1, 0, 0, 1), 3.63636363636364): 0.00764,
                       ((0, 1, 1, 0, 0), 3.63636363636364): 0.0083, ((1, 0, 0, 1, 1), 3.63636363636364): 0.00288,
                       ((1, 0, 1, 1, 0), 3.63636363636364): 0.00373, ((1, 1, 1, 0, 1), 3.81818181818182): 0.00046,
                       ((0, 0, 0, 0, 0), 4.0): 0.00039, ((1, 1, 1, 1, 0), 4.0): 1e-05, ((1, 1, 0, 1, 1), 4.0): 4e-05,
                       ((0, 1, 1, 0, 1), 4.36363636363636): 2e-05, ((1, 0, 1, 1, 1), 4.36363636363636): 3e-05,
                       ((1, 1, 0, 1, 0), 4.72727272727273): 1e-05},
                0.05: {((1, 0, 0, 1, 0), 2.90909090909091): 0.39635, ((0, 1, 0, 0, 0), 2.90909090909091): 0.55616,
                       ((0, 1, 1, 0, 0), 3.63636363636364): 0.0107, ((1, 1, 1, 1, 1), 3.27272727272727): 0.02126,
                       ((0, 1, 0, 0, 1), 3.63636363636364): 0.00902, ((1, 0, 1, 1, 0), 3.63636363636364): 0.00302,
                       ((1, 1, 1, 0, 1), 3.81818181818182): 0.00074, ((0, 0, 0, 0, 0), 4.0): 0.00035,
                       ((1, 0, 0, 1, 1), 3.63636363636364): 0.00214, ((1, 1, 0, 1, 0), 4.72727272727273): 3e-05,
                       ((0, 1, 1, 0, 1), 4.36363636363636): 7e-05, ((1, 1, 0, 1, 1), 4.0): 8e-05,
                       ((1, 1, 0, 0, 0), 5.27272727272727): 2e-05, ((1, 1, 1, 1, 0), 4.0): 4e-05,
                       ((1, 0, 1, 1, 1), 4.36363636363636): 1e-05, ((1, 1, 0, 0, 1), 4.54545454545454): 1e-05}}
        if offset in dist:
            return dist[offset]

    data = data_Data.objects.filter(
        experiment__graph__tag=f"NN(2)",
        experiment__tag=f"FixEmbedding_Single_Sided_Binary_{offset}_z3",
        experiment__settings__annealing_time=anneal_time,
        experiment__settings__num_spin_reversal_transforms=0,
    ).to_dataframe()

    spin = data["spin_config"]
    energy = data["energy"]
    spin_energy_count = dict()
    for idx in range(len(energy)):
        tag = (tuple(spin[idx]), energy[idx])
        if tag in spin_energy_count.keys():
            spin_energy_count[tag] += 1
        else:
            spin_energy_count[tag] = 1
    total = sum([spin_energy_count[tag] for tag in spin_energy_count])
    spin_energy_count = {tag: spin_energy_count[tag] / total for tag in spin_energy_count}
    return spin_energy_count


def getallspintheory(offset=0.0):
    sim = Sim()
    query, sol, tdse = sim.get_data(offset)
    rhodim = 2 ** 5
    state_prob = np.diagonal(sol.y[:, -1].reshape((rhodim, rhodim))).real
    states = [tuple([int(j) for j in list("{0:05b}".format(i))]) for i in range(2 ** 5)]
    prob = {states[idx]: state_prob[idx] for idx in range(2 ** 5)}
    return prob


def plot_distribution():
    offset = 0.01 * (np.arange(11) - 5)
    count_energy = {oi: getallspinconfig(offset=oi) for oi in offset}
    count = {oi: {spin_energy[0]: count_energy[oi][spin_energy] for spin_energy in count_energy[oi]} for oi in
             count_energy}
    energy = {oi: {spin_energy[0]: spin_energy[1] for spin_energy in count_energy[oi]} for oi in count_energy}
    print(count_energy)
    # Xlabel = [tuple([int(q) for q in list(format(i, '05b'))]) for i in range(2 ** 5)]
    # X = np.arange(2 ** 5)
    Xlabel = [(0, 1, 0, 0, 0), (1, 0, 0, 1, 0), (1, 1, 1, 1, 1)]
    X = np.array(range(len(Xlabel)))

    plt.figure(figsize=p["figsize"])
    ax = plt.axes(p["aspect_ratio"])
    for idx, os in enumerate(offset):
        """ set X
        """
        xdraw = X - 0.5 + idx / (len(offset) + 1) + 0.5 / (len(offset) + 1)
        width = 1 / (len(offset) + 1)
        """plot dwave result
        """
        height = []
        for Xi in Xlabel:
            if Xi in count[os]:
                height.append(count[os][Xi])
            else:
                height.append(0)
        if os < 0:
            color = green
        elif os > 0:
            color = yellow
        else:
            color = blue
        ax.bar(x=xdraw, height=height, width=width, alpha=os_alpha[os], color=color, label=os, align="edge")
        """plot simulation result
        """
        prob = getallspintheory(os)
        print(prob)
        height = [prob[Xi] for Xi in Xlabel]
        if idx == len(offset) - 1:
            label = "theory"
        else:
            label = None
        ax.bar(x=xdraw, height=height, width=width, linewidth=1, color="none", edgecolor="k", align="edge", label=label)

    """labels
    """
    ax.set_xlabel("final state distribution (others are $\simeq 0$)", p["textargs"])
    ax.set_ylabel("probability", p["textargs"])
    ax.set_xticks(X)
    ax.set_xticklabels(Xlabel, rotation="0")

    plt.legend()

    plt.savefig("../new_figures/final_state_distribution.pdf", transparent=True)


"""
######################################
#####  plot prob vs anneal time  #####
######################################
"""


def getallannealtime(anneal_time=1, offset_tag="FixEmbedding_Single_Sided_Binary_0_z3"):
    data = data_Data.objects.filter(
        experiment__graph__tag=f"NN(6)",
        experiment__tag=offset_tag,
        experiment__settings__annealing_time=anneal_time,
        experiment__settings__num_spin_reversal_transforms=0,
    ).to_dataframe()

    ground_state_count = data.groupby("energy").count()["id"].sort_index().iloc[0]
    total_count = data.count()["id"]
    prob = ground_state_count / total_count
    print(anneal_time, prob)
    return prob


def plot_anneal_time():
    anneal_time = [1, 2, 3, 4, 5, 6, 7, 8, 9, 10, 20, 30, 40, 50, 60, 70, 80, 90, 100, 200, 300, 400, 500, 600, 700,
                   800, 900, 1000, 2000]
    prob = [getallannealtime(anneal_time=at) for at in anneal_time]

    plt.figure(figsize=p["figsize"])
    ax = plt.axes(p["aspect_ratio"])

    ax.errorbar(x=anneal_time, y=prob, ls="-", marker="o", color="k")

    ax.set_xscale("log")

    plt.draw()
    plt.show()


"""
################################################
#####  plot prob vs offset and graph size  #####
################################################
"""


def getall(offset=-0.05, graphsize=2):
    """
    z3 uses qubits with offset range from -0.05 to 0.05
    z4 uses qubits with offset range from -0.08 to 0.03
    """
    if True:
        prob = {
            0.05: [0.9730875, 0.49125, 0.7733, 0.861175, 0.4954375, 0.445675, 0.10225, 0.0489125, 0.2658125, 0.0861875,
                   0.0009875],
            0.04: [0.9704375, 0.4289625, 0.7738, 0.8369625, 0.4561875, 0.4599875, 0.0942, 0.052275, 0.2599625,
                   0.0871625, 0.0014125],
            0.03: [0.97095, 0.4319375, 0.7673875, 0.8057625, 0.4305875, 0.497775, 0.095, 0.054175, 0.2614125, 0.0884375,
                   0.00135],
            0.02: [0.9637375, 0.4123875, 0.7577875, 0.767425, 0.3957125, 0.4703875, 0.0889102564102564, 0.0537125,
                   0.2728625, 0.0788875, 0.0017625],
            0.01: [0.962475, 0.4271, 0.749475, 0.731925, 0.364775, 0.4652375, 0.0925375, 0.0458875, 0.244, 0.0653125,
                   0.00125],
            0.0: [0.95615, 0.41495, 0.7429875, 0.657625, 0.3045875, 0.436725, 0.084625, 0.0288625, 0.22375, 0.0555875,
                  0.0017],
            -0.01: [0.9559, 0.38915, 0.7507875, 0.59275, 0.304275, 0.4103375, 0.0728625, 0.0317, 0.1949, 0.0475875,
                    0.001675],
            -0.02: [0.9461375, 0.38595, 0.7510875, 0.4678875, 0.2430875, 0.3330625, 0.05745, 0.020325, 0.1754, 0.041575,
                    0.0015125],
            -0.03: [0.9414375, 0.4112125, 0.7368875, 0.4222875, 0.2222, 0.2960375, 0.0439875, 0.01975, 0.142625,
                    0.0323875, 0.001275],
            -0.04: [0.942, 0.4114625, 0.7426875, 0.3423, 0.1701125, 0.23095714285714286, 0.0314125, 0.025775, 0.103325,
                    0.024375, 0.0010875],
            -0.05: [0.943775, 0.3779625, 0.7455375, 0.2804, 0.1375625, 0.174, 0.019525, 0.0149125, 0.089575, 0.0175875,
                    0.000775]}

        if len(prob[offset]) + 1 >= graphsize:
            return prob[offset][graphsize - 2]
        else:
            pass
    data = data_Data.objects.filter(
        experiment__graph__tag=f"NN({graphsize})",
        experiment__tag=f"FixEmbedding_Single_Sided_Binary_{offset}_z4",
        experiment__settings__annealing_time=500,
        experiment__settings__num_spin_reversal_transforms=0,
    ).to_dataframe()
    print(data.groupby("energy").count()["id"].sort_index())
    ground_state_count = data.groupby("energy").count()["id"].sort_index().iloc[0]
    total_count = data.count()["id"]
    prob = ground_state_count / total_count
    print(offset, f"NN({graphsize})", prob, total_count)
    return prob


def plot_all():
    def degenfcn(n):
        if n % 3 == 2:
            return n // 3 + 2
        if n % 3 == 1:
            return 2 * (n // 3 + 1)
        if n % 3 == 0:
            return 1

    plt.figure(figsize=p["figsize"])
    ax = plt.axes(p["aspect_ratio"])
    """dwave result
    """
    offset = np.array(list(0.01 * (np.arange(11) - 5)))[::-1]
    graphsize = list(np.arange(2, 13))
    prob = {os: [getall(os, gs) for gs in graphsize] for os in offset}
    for os in offset:
        if os < 0:
            color = green
        elif os > 0:
            color = yellow
        else:
            color = 'k'
        ax.errorbar(x=graphsize, y=prob[os], ls="-", marker="o", color=color, alpha=os_alpha[os], label=os)
    """random guessing
    """
    degeneracy = np.array([degenfcn(Xi) for Xi in graphsize])
    rguess = np.array([1 / 2 ** xi for xi in graphsize]) * degeneracy
    ax.errorbar(x=graphsize, y=rguess, ls="--", marker="o", color=blue, label="random")
    """labels
    """
    ax.set_xlabel("graph size", p["textargs"])
    ax.set_ylabel("probability", p["textargs"])

    plt.legend()
    print(prob)

    plt.savefig("../new_figures/DWave_scaling.pdf", transparent=True)


"""
######################################
#####  data for tdse simulation  #####
######################################
"""


def gettdse(offset=0.0):
    if True:
        prob = {-0.07: 0.70107, -0.06: 0.72948, -0.05: 0.79639, -0.04: 0.82127, -0.03: 0.84074, -0.02: 0.84374,
                -0.01: 0.88497, 0.0: 0.90447, 0.01: 0.9189, 0.02: 0.92944, 0.03: 0.94336, 0.04: 0.94864, 0.05: 0.95251,
                0.06: 0.93402, 0.07: 0.92907}
        if offset in prob.keys():
            return prob[offset]
        else:
            pass
    data = data_Data.objects.filter(
        experiment__graph__tag=f"NN(2)",
        experiment__tag=f"FixEmbedding_Single_Sided_Binary_{offset}_z3",
        experiment__settings__annealing_time=1,
        experiment__settings__num_spin_reversal_transforms=0,
    ).to_dataframe()
    print(offset)
    energy_count = data.groupby("energy").count()["id"].sort_index().iloc[0]
    total_count = data.count()["id"]
    prob = energy_count / total_count
    print(total_count, prob)
    return prob


def gettdsetheory(offset=0.0):
    sim = Sim()
    query, sol, tdse = sim.get_data(offset)
    H = tdse._constructIsingH(np.array(tdse.ising["Jij"]), np.array(tdse.ising["hi"])).todense().tolist()
    eval, evec = eigh(H)
    project = sum([np.kron(evec[:, idx], np.conj(evec[:, idx])) for idx in [0, 1]])
    prob = np.asarray([np.absolute((np.dot(np.conj(project), sol.y[:, i]))) for i in range(sol.t.size)])
    return prob[-1]


def plot_tdse():
    plt.figure(figsize=p["figsize"])
    ax = plt.axes(p["aspect_ratio"])
    """dwave result
    """
    # offset = list(0.01 * (np.arange(15) - 7))
    offset = list(0.01 * (np.arange(11) - 5))
    prob = [gettdse(os) for os in offset]
    ax.errorbar(x=offset, y=prob, ls="--", marker="o", color=os_color["dwave"], label="DWave")
    """simulation result
    """
    offset = list(0.01 * (np.arange(11) - 5))
    prob = [gettdsetheory(os) for os in offset]
    ax.errorbar(x=offset, y=prob, ls="--", marker="o", color=os_color["sim"], label="theory")
    """labels
    """
    ax.set_xlabel("offset", p["textargs"])
    ax.set_ylabel("probability", p["textargs"])

    plt.legend()
    plt.savefig("../new_figures/NN2_offset_scaling.pdf", transparent=True)


"""
##################################
#####  plot annealing curve  #####
##################################
"""


def getannealcurve(offset=0.05):
    sim = Sim()
    query, sol, tdse = sim.get_data(offset)
    X = np.linspace(*query.offset["normalized_time"])
    yA = np.array([tdse.AS.A(Xi) for Xi in X])[:, 0]
    yB = np.array([tdse.AS.B(Xi) for Xi in X])[:, 0]
    return X, yA, yB


def plot_annealcurve():
    offset = list(np.arange(6) / 100)
    plt.figure(figsize=p["figsize"])
    ax = plt.axes(p["aspect_ratio"])
    for os in offset:
        if os == 0:
            label = 0.0
            colorA = "k"
            colorB = "k"
            alpha = 1
        else:
            label = f"$\pm${os}"
            colorA = blue
            colorB = blue
            alpha = os_alpha[os]
        s, yA, yB = getannealcurve(os)
        ax.errorbar(x=s, y=yA, color=colorA, alpha=alpha, marker="None", ls="-", label=label)
        ax.errorbar(x=s, y=yB, color=colorB, alpha=alpha, marker="None", ls="-")
    """labels
       """
    ax.set_xlabel("annealing time $s$ ($\mu s$)", p["textargs"])
    ax.set_ylabel("$A(s)$ and $B(s)$ (GHz)", p["textargs"])

    plt.legend(title="offset", loc=4)
    plt.savefig("../new_figures/anneal_schedule.pdf", transparent=True)


"""
########################################
#####  time dependent probability  #####
########################################
"""


def gettimedependentprobability(offset=0.05):
    sim = Sim()
    query, sol, tdse = sim.get_data(offset)
    H = tdse._constructIsingH(np.array(tdse.ising["Jij"]), np.array(tdse.ising["hi"])).todense().tolist()
    eval, evec = eigh(H)
    project = sum([np.kron(evec[:, idx], np.conj(evec[:, idx])) for idx in [0, 1]])
    prob = np.asarray([np.absolute((np.dot(np.conj(project), sol.y[:, i]))) for i in range(sol.t.size)])
    X = query.time
    return X, prob


def plot_timedepprob():
    offset = list(0.01 * (np.arange(11) - 5))[::-1]
    plt.figure(figsize=p["figsize"])
    ax = plt.axes(p["aspect_ratio"])
    for os in offset:
        if os == 0.05:
            color = red
        elif os == -0.05:
            color = "k"
        elif os > 0:
            color = yellow
        elif os < 0:
            color = green
        else:
            color = blue
        s, prob = gettimedependentprobability(os)
        ax.errorbar(x=s, y=prob, color=color, alpha=os_alpha[os], marker="None", ls="-", label=os)
    """labels
    """
    ax.set_xlabel("annealing time $s$ ($\mu s$)", p["textargs"])
    ax.set_ylabel("probability", p["textargs"])

    plt.legend(title="offset")
    plt.savefig("../new_figures/time_dependent_probability.pdf", transparent=True)



def gettimedependentsz(offset=0.05):
    sim = Sim()
    query, sol, tdse = sim.get_data(offset)
    #H = tdse._constructIsingH(np.array(tdse.ising["Jij"]), np.array(tdse.ising["hi"])).todense().tolist()
    #eval, evec = eigh(H)
    #project = sum([np.kron(evec[:, idx], np.conj(evec[:, idx])) for idx in [0, 1]])
    from functools import reduce
    totalsz=reduce(lambda a,b:a+b, tdse.FockZ)
    fockn=tdse.Focksize #totalsz.shape[0]
    sz = np.asarray([ (np.trace( totalsz @ sol.y[:, i].reshape(fockn,fockn))).real   for i in range(sol.t.size)])
    X = query.time
    return X, sz


def plot_timedepsz():
    offset = list(0.01 * (np.arange(11) - 5))[::-1]
    plt.figure(figsize=p["figsize"])
    ax = plt.axes(p["aspect_ratio"])
    for os in offset:
        if os == 0.05:
            color = red
        elif os == -0.05:
            color = "k"
        elif os > 0:
            color = yellow
        elif os < 0:
            color = green
        else:
            color = blue
        s, sz = gettimedependentsz(os)
        ax.errorbar(x=s, y=sz, color=color, alpha=os_alpha[os], marker="None", ls="-", label=os)
    """labels
    """
    ax.set_xlabel("annealing time $s$ ($\mu s$)", p["textargs"])
    ax.set_ylabel("sz", p["textargs"])

    plt.legend(title="offset")
    plt.savefig("../new_figures/time_dependent_sz.pdf", transparent=True)

"""
###########################
#####  hybridization  #####
###########################
"""


# how large is off-diagonal term in Hamiltonian
# large is delocalized
def gethybridization(offset=0.05):
    sim = Sim()
    query, sol, tdse = sim.get_data(offset)
    ngrid = 100
    timegrid = np.linspace(0, 1, ngrid)
    offdiag = np.zeros(ngrid)
    for i in range(ngrid):
        H = tdse.annealingH(timegrid[i]).todense()
        offdiag[i] = np.linalg.norm(H - np.diag(np.diag(H)))
    return timegrid, offdiag


def plot_hybridization():
    offset = list(0.01 * (np.arange(11) - 5))[::-1]
    plt.figure("many body hybridization", figsize=p["figsize"])
    ax = plt.axes(p["aspect_ratio"])
    for os in offset:
        if os > 0:
            color = yellow
        elif os < 0:
            color = green
        else:
            color = blue
        timegrid, offdiag = gethybridization(os)
        ax.errorbar(x=timegrid, y=offdiag, marker="None", color=color, alpha=os_alpha[os], ls="-", label=os)
    ax.legend()
    # plt.yscale("log")
    plt.savefig("../new_figures/hybridization.pdf", transparent=True)

def getlevelspacing(offset=0.05):
    sim = Sim()
    query, sol, tdse = sim.get_data(offset)
    ngrid = 100
    fockn=fockn=tdse.Focksize
    timegrid = np.linspace(0, 1, ngrid)
    r = np.zeros(ngrid)
    for i in range(ngrid):
        H = tdse.annealingH(timegrid[i]).todense()
        val, evec = eigh(H)
        spacing = val[1:]-val[0:fockn-1]
        temp=np.asarray([min((spacing[n],spacing[n+1]))/max((spacing[n],spacing[n+1])) for n in range(fockn-2)])
        r[i]=np.sum(temp)/(fockn-2)
    return timegrid, r


def plot_levelspacing():
    offset = list(0.01 * (np.arange(11) - 5))[::-1]
    plt.figure("level statistics", figsize=p["figsize"])
    ax = plt.axes(p["aspect_ratio"])
    for os in offset:
        if os > 0:
            color = yellow
        elif os < 0:
            color = green
        else:
            color = blue
        timegrid, r = getlevelspacing(os)
        ax.errorbar(x=timegrid, y=r, marker="None", color=color, alpha=os_alpha[os], ls="-", label=os)
        #middle=0.5*(0.5307+0.3863)
        #print("high",np.sum(r>middle))
    ax.legend()
    # plt.yscale("log")
    plt.savefig("../new_figures/levelspacing.pdf", transparent=True)

"""
############################################
#####  time-dependent energy spectrum  #####
############################################
"""

"""
################################
#####  mutual information  #####
################################
"""


def ent_entropy(rho, nA, indicesA, reg):
    """
    calculate the entanglement entropy
    input:
       rho: density matrix
       n: number of qubits
       nA: number of qubits in partition A
       indicesA: einsum string for partial trace
       reg: infinitesimal regularization
    """
    tensorrho = rho.reshape(
        tuple([2 for i in range(2 * 5)])
    )
    rhoA = np.einsum(indicesA, tensorrho)
    matrhoA = rhoA.reshape(2 ** nA, 2 ** nA) + reg * np.identity(2 ** nA)
    s = -np.trace(matrhoA @ logm(matrhoA)) / np.log(2)
    return s


def vonNeumann_entropy(rho, reg):
    totaln = 5
    matrho = rho.reshape(2 ** totaln, 2 ** totaln) + reg * np.identity(2 ** totaln)
    s = -np.trace(matrho @ logm(matrho)) / np.log(2)
    return s


def q_mutual_info(rho, nA, nB, indicesA, indicesB, reg):
    """
    calculate the quantum mutual information
    """
    sa = ent_entropy(rho, nA, indicesA, reg)
    sb = ent_entropy(rho, nB, indicesB, reg)
    sab = vonNeumann_entropy(rho, reg)
    s = sa + sb - sab
    return s


def getmi(offset=0.05, type="quantum"):
    sim = Sim()
    query, sol, tdse = sim.get_data(offset)
    nA = 4
    nB = 1
    indicesA = "abcdeafghi->bcdefghi"
    indicesB = "abcdefbcde->af"
    #indicesA = "abdfhcbegi->adfhcegi"
    #indicesB = "acdefabdef->cb"
    #indicesA = "abcdefgchi->abdefghi"
    #indicesB = "abcdeabfde->cf"
    #indicesA = "abcdefghdi->abcefghi"
    #indicesB = "abcdeabcfe->df"
    #indicesA = "abcdefghie->abcdfghi"
    #indicesB = "abcdeabcdf->ef"

    #nA = 2
    #indicesA = "abdfhabdgi->fhgi"
    #nB = 3
    #indicesB = "abcghdefgh->abcdef"

    reg = 1E-6
    s = query.time
    mi = []
    for idx, si in enumerate(s):
        rho = sol.y[:, idx]
        if type == "classical":
            rho = np.diag(np.diag(rho))
        mi.append(q_mutual_info(rho, nA, nB, indicesA, indicesB, reg).real)
    return s, mi


def plot_mi():
    offset = list(0.01 * (np.arange(11) - 5))[::-1]
    plt.figure("muutal information", figsize=p["figsize"])
    ax = plt.axes(p["aspect_ratio"])
    for os in offset:
        if os > 0:
            color = yellow
        elif os < 0:
            color = green
        else:
            color = blue
        s, mi = getmi(os)
        ax.errorbar(x=s, y=mi, marker="None", color=color, alpha=os_alpha[os], ls="-", label=os)
    ax.legend()
    plt.savefig("../new_figures/mutual_information.pdf", transparent=True)


"""
#####################
#####  DWave MI #####
#####################
"""


def calculate_dwave_mi(offset=-0.05):
    from scipy.stats import entropy
    # get partition
    n = 5
    nA = 4
    nB = 1
    indicesA = 'ijklm->jklm'
    indicesB = 'ijklm->i'
    # read dwave
    scount = getallspinconfig(offset=offset)
    scount = {key[0]: scount[key] for key in scount}
    pr = np.zeros(2 ** n)
    for I in range(2 ** n):
        dwstate = tuple(np.array([int(i) for i in '{0:05b}'.format(I)]))
        if dwstate in scount:
            pr[I] = scount[(tuple(dwstate))]
        else:
            pr[I] = 0
    prtensor = pr.reshape([2 for i in range(n)])
    prAtensor = np.einsum(indicesA, prtensor)
    prBtensor = np.einsum(indicesB, prtensor)
    prA = prAtensor.reshape(2 ** nA)
    prB = prBtensor.reshape(2 ** nB)
    mi = entropy(prA, base=2) + entropy(prB, base=2) - entropy(pr, base=2)
    print(mi)
    return mi

def plot_dwave_mi():
    offset = list(0.01 * (np.arange(11) - 5))[::-1]
    plt.figure(figsize=p["figsize"])
    ax = plt.axes(p["aspect_ratio"])
    for os in offset:
        mi = calculate_dwave_mi(os)
        ax.errorbar(x=os, y=mi, marker="o", color="k")
        # plot simulation final mi
        _, mi = getmi(os, type="classical")
        ax.errorbar(x=os, y=mi[-1], marker="o", color=red)
    plt.savefig("../new_figures/dwave_mutual_information.pdf", transparent=True)

"""
##################
#####  main  #####
##################
"""
if __name__ == "__main__":
    """
    For DWave only
    """
    # plot_anneal_time() # this is not current, maybe drop this
    # plot_all()
    #plot_dwave_mi()
    """
    For TDSE simulation
    """
    #plot_tdse()
    #plot_distribution()
    # plot_annealcurve()
    #plot_timedepprob()
    #plot_hybridization()
<<<<<<< HEAD
    plot_mi()
    #plot_timedepsz()
=======
    #plot_mi()
    #plot_timedepsz()
    plot_levelspacing()
>>>>>>> 902b511f
<|MERGE_RESOLUTION|>--- conflicted
+++ resolved
@@ -1,4 +1,5 @@
 import matplotlib.pyplot as plt
+import seaborn as sns
 from qlpdb.data.models import Data as data_Data
 import pickle
 import numpy as np
@@ -667,8 +668,8 @@
 def getlevelspacing(offset=0.05):
     sim = Sim()
     query, sol, tdse = sim.get_data(offset)
-    ngrid = 100
-    fockn=fockn=tdse.Focksize
+    ngrid = 1000
+    fockn=tdse.Focksize
     timegrid = np.linspace(0, 1, ngrid)
     r = np.zeros(ngrid)
     for i in range(ngrid):
@@ -682,22 +683,16 @@
 
 def plot_levelspacing():
     offset = list(0.01 * (np.arange(11) - 5))[::-1]
-    plt.figure("level statistics", figsize=p["figsize"])
-    ax = plt.axes(p["aspect_ratio"])
+    all_levels = []
     for os in offset:
-        if os > 0:
-            color = yellow
-        elif os < 0:
-            color = green
-        else:
-            color = blue
         timegrid, r = getlevelspacing(os)
-        ax.errorbar(x=timegrid, y=r, marker="None", color=color, alpha=os_alpha[os], ls="-", label=os)
-        #middle=0.5*(0.5307+0.3863)
-        #print("high",np.sum(r>middle))
-    ax.legend()
-    # plt.yscale("log")
-    plt.savefig("../new_figures/levelspacing.pdf", transparent=True)
+        all_levels.append(r)
+    print(np.shape(all_levels))
+    sns.heatmap(all_levels)
+    #ax.legend()
+    #plt.yscale("log")
+    #plt.savefig("../new_figures/levelspacing.pdf", transparent=True)
+    plt.show()
 
 """
 ############################################
@@ -864,11 +859,6 @@
     # plot_annealcurve()
     #plot_timedepprob()
     #plot_hybridization()
-<<<<<<< HEAD
-    plot_mi()
-    #plot_timedepsz()
-=======
     #plot_mi()
     #plot_timedepsz()
-    plot_levelspacing()
->>>>>>> 902b511f
+    plot_levelspacing()