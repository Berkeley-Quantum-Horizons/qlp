--- conflicted
+++ resolved
@@ -967,13 +967,8 @@
     For TDSE simulation
     """
     #plot_tdse()
-<<<<<<< HEAD
-    #plot_tdse_extended()
-    # plot_distribution()
-=======
     plot_tdse_extended()
     #plot_distribution()
->>>>>>> bf425262
     #plot_annealcurve()
     #plot_timedepprob()
 
