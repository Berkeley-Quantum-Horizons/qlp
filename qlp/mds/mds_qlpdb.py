import numpy as np
import pandas as pd
import hashlib
from qlpdb.graph.models import Graph as graph_Graph
from qlpdb.experiment.models import Experiment as experiment_Experiment
from qlpdb.data.models import Data as data_Data

from minorminer import find_embedding
from dwave.system.composites import EmbeddingComposite, FixedEmbeddingComposite


class AnnealOffset:
    def __init__(self, tag):
        self.tag = tag

    def fcn(self, h, offset_min, offset_range):
        if self.tag == "constant":
            return np.zeros(len(h)), f"Constant"
        if self.tag == "linear":
            hnorm = abs(h) / max(abs(h))
<<<<<<< HEAD
            return hnorm * offset_range * 0.9 + offset_min * 1.1, f"Linear_{offset_min}_{offset_range}"
=======
            return hnorm * (max_offset - min_offset) * 0.9 + min_offset * 1.1, f"Linear"
        if self.tag == "signedlinear":
            hnorm = 0.5*(1.0+ h / max(abs(h)))
            return hnorm * (max_offset - min_offset) * 0.9 + min_offset * 1.1, f"Signedlinear"
        if self.tag == "negsignedlinear":
            hnorm = 0.5*(1.0- h / max(abs(h)))
            return hnorm * (max_offset - min_offset) * 0.9 + min_offset * 1.1, f"Negsignedlinear"
>>>>>>> 1b19e806
        else:
            print(
                "Anneal offset not defined.\nDefine in AnnealOffset class inside qlp.mds.mds_qlpdb"
            )


def retry_embedding(sampler, qubo_dict, qpu_graph, target_min=-0.1, target_range=0.12, n_tries=100):
    for i in range(n_tries):
        try:
            embedding = find_embedding(qubo_dict, qpu_graph)
            embedding_idx = [
                idx for embed_list in embedding.values() for idx in embed_list
            ]
            embed = FixedEmbeddingComposite(sampler, embedding)
            anneal_offset_ranges = np.array(
                embed.properties["child_properties"]["anneal_offset_ranges"]
            )
            min_offset = max(
                [offsets[0] for offsets in anneal_offset_ranges[embedding_idx]]
            )
            max_offset = min(
                [offsets[1] for offsets in anneal_offset_ranges[embedding_idx]]
            )
            if (max_offset - min_offset < target_range) or min_offset > target_min:
                raise ValueError(
                    f"\n{max_offset - min_offset} < {target_range}: Not enough offset range for inhomogeneous driving."
                    f"\n{min_offset} > {target_min}: min_offset needs to be lower."
                    "Try another embedding."
                )
            else:
                return embed, embedding, min_offset, max_offset
        except Exception as e:
            print(e)
            continue


def find_offset(h, fcn, embedding, offset_min, offset_range):
    anneal_offset = np.zeros(2048)  # expects full yield 2000Q
    offset_value, tag = fcn(h, offset_min, offset_range)
    for logical_qubit, qubit in embedding.items():
        for idx in qubit:
            # sets same offset for all qubits in chain
            anneal_offset[idx] = offset_value[logical_qubit]
    return list(anneal_offset), tag


def insert_result(graph_params, experiment_params, data_params):
    # select or insert row in graph
    graph, created = graph_Graph.objects.get_or_create(
        tag=graph_params["tag"],  # Tag for graph type (e.g. Hamming(n,m) or K(n,m))
        total_vertices=graph_params[
            "total_vertices"
        ],  # Total number of vertices in graph
        total_edges=graph_params["total_edges"],  # Total number of edges in graph
        max_edges=graph_params["max_edges"],  # Maximum number of edges per vertex
        adjacency=graph_params[
            "adjacency"
        ],  # Sorted adjacency matrix of dimension [N, 2]
        adjacency_hash=graph_params[
            "adjacency_hash"
        ],  # md5 hash of adjacency list used for unique constraint
    )

    # select or insert row in experiment
    experiment, created = experiment_Experiment.objects.get_or_create(
        graph=graph,  # Foreign Key to `graph`
        machine=experiment_params["machine"],  # Hardware name (e.g. DW_2000Q_5)
        settings=experiment_params["settings"],  # Store DWave machine parameters
        settings_hash=experiment_params[
            "settings_hash"
        ],  # md5 hash of key sorted settings
        p=experiment_params["p"],  # Coefficient of penalty term, 0 to 9999.99
        chain_strength=experiment_params["chain_strength"],
        tag=experiment_params["tag"],
    )

    # select or insert row in data
    for idx in range(len(data_params["spin_config"])):
        measurement = data_Data.objects.filter(experiment=experiment).order_by(
            "-measurement"
        )
        if measurement.exists():
            measurement = measurement.first().measurement + 1
        else:
            measurement = 0
        data, created = data_Data.objects.get_or_create(
            experiment=experiment,  # Foreign Key to `experiment`
            measurement=measurement,  # Increasing integer field labeling measurement number
            spin_config=list(
                data_params["spin_config"][idx]
            ),  # Spin configuration of solution, limited to 0, 1
            chain_break_fraction=data_params["chain_break_fraction"][idx],
            energy=data_params["energy"][
                idx
            ],  # Energy corresponding to spin_config and QUBO
            constraint_satisfaction=data_params["constraint_satisfaction"][idx],
        )
    return data


def graph_summary(tag, graph, qubo):
    """
    Get summary statistics of input graph
    :param graph:
    :return:
    """
    vertices = np.unique(np.array([i for i in graph]).flatten())
    neighbors = {v: 0 for v in vertices}
    for i in graph:
        neighbors[i[0]] += 1
        neighbors[i[1]] += 1
    params = dict()
    params["tag"] = tag
    params["total_vertices"] = len(vertices)
    params["total_edges"] = len(graph)
    params["total_qubits"] = len(qubo.todense())
    params["max_edges"] = max(neighbors.values())
    params["adjacency"] = [list(i) for i in list(graph)]
    params["adjacency_hash"] = hashlib.md5(
        str(np.sort(list(graph))).replace(" ", "").encode("utf-8")
    ).hexdigest()
    return params


def experiment_summary(machine, settings, penalty, chain_strength, tag):
    params = dict()
    params["machine"] = machine
    params["settings"] = {
        key: settings[key] for key in settings if key not in ["anneal_offsets"]
    }
    params["p"] = penalty
    params["chain_strength"] = chain_strength
    params["tag"] = tag
    params["settings_hash"] = hashlib.md5(
        str([[key, params["settings"][key]] for key in sorted(params["settings"])])
        .replace(" ", "")
        .encode("utf-8")
    ).hexdigest()
    return params


def data_summary(raw, graph_params, experiment_params):
    params = dict()
    params["spin_config"] = raw.iloc[:, : graph_params["total_qubits"]].values
    params["energy"] = (
        raw["energy"].values + experiment_params["p"] * graph_params["total_vertices"]
    )
    params["chain_break_fraction"] = raw["chain_break_fraction"].values
    params["constraint_satisfaction"] = np.equal(
        params["energy"],
        np.sum(params["spin_config"][:, : graph_params["total_vertices"]], axis=1),
    )
    return params


def QUBO_to_Ising(Q):
    q = np.diagonal(Q)
    QD = np.copy(Q)
    for i in range(len(QD)):
        QD[i, i] = 0.0
    QQ = np.copy(QD + np.transpose(QD))
    J = np.triu(QQ) / 4.0
    uno = np.ones(len(QQ))
    h = q / 2 + np.dot(QQ, uno) / 4
    g = np.dot(uno, np.dot(QD, uno)) / 4.0 + np.dot(q, uno) / 2.0
    return (J, h, g)<|MERGE_RESOLUTION|>--- conflicted
+++ resolved
@@ -18,17 +18,13 @@
             return np.zeros(len(h)), f"Constant"
         if self.tag == "linear":
             hnorm = abs(h) / max(abs(h))
-<<<<<<< HEAD
             return hnorm * offset_range * 0.9 + offset_min * 1.1, f"Linear_{offset_min}_{offset_range}"
-=======
-            return hnorm * (max_offset - min_offset) * 0.9 + min_offset * 1.1, f"Linear"
         if self.tag == "signedlinear":
             hnorm = 0.5*(1.0+ h / max(abs(h)))
-            return hnorm * (max_offset - min_offset) * 0.9 + min_offset * 1.1, f"Signedlinear"
+            return hnorm * offset_range * 0.9 + offset_min * 1.1, f"Signedlinear_{offset_min}_{offset_range}"
         if self.tag == "negsignedlinear":
             hnorm = 0.5*(1.0- h / max(abs(h)))
-            return hnorm * (max_offset - min_offset) * 0.9 + min_offset * 1.1, f"Negsignedlinear"
->>>>>>> 1b19e806
+            return hnorm * offset_range * 0.9 + offset_min * 1.1, f"Negsignedlinear_{offset_min}_{offset_range}"
         else:
             print(
                 "Anneal offset not defined.\nDefine in AnnealOffset class inside qlp.mds.mds_qlpdb"
